--- conflicted
+++ resolved
@@ -79,15 +79,11 @@
         string calldata _uri,
         uint256 _fee,
         uint256 _royaltyRate
-<<<<<<< HEAD
-    ) external initializer {
+    ) external
+    initializer {
         require(_royaltyRate <= CommonConstant.RATE_MAX_FRACTION);
         
-=======
-    ) external
-    initializer {
         /// Initializer.
->>>>>>> 46665d89
         __ERC721_init(_name, _symbol);
         __ERC721Pausable_init();
 
