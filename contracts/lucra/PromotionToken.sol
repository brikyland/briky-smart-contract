// SPDX-License-Identifier: MIT
pragma solidity ^0.8.20;

import {IERC165Upgradeable} from "@openzeppelin/contracts-upgradeable/interfaces/IERC165Upgradeable.sol";
import {IERC721MetadataUpgradeable} from "@openzeppelin/contracts-upgradeable/interfaces/IERC721MetadataUpgradeable.sol";
import {IERC4906Upgradeable} from "@openzeppelin/contracts-upgradeable/interfaces/IERC4906Upgradeable.sol";
import {ReentrancyGuardUpgradeable} from "@openzeppelin/contracts-upgradeable/security/ReentrancyGuardUpgradeable.sol";
import {ERC721Upgradeable} from "@openzeppelin/contracts-upgradeable/token/ERC721/ERC721Upgradeable.sol";
import {ERC721PausableUpgradeable} from "@openzeppelin/contracts-upgradeable/token/ERC721/extensions/ERC721PausableUpgradeable.sol";

import {Constant} from "../lib/Constant.sol";
import {CurrencyHandler} from "../lib/CurrencyHandler.sol";

import {IAdmin} from "../common/interfaces/IAdmin.sol";

import {Pausable} from "../common/utilities/Pausable.sol";

import {RoyaltyRateProposer} from "../common/utilities/RoyaltyRateProposer.sol";

import {IPromotionToken} from "./interfaces/IPromotionToken.sol";

import {PromotionTokenStorage} from "./storages/PromotionTokenStorage.sol";

contract PromotionToken is
PromotionTokenStorage,
ERC721PausableUpgradeable,
Pausable,
RoyaltyRateProposer,
ReentrancyGuardUpgradeable {
    string constant private VERSION = "v1.1.1";

    modifier onlyManager() {
        if (!IAdmin(this.admin()).isManager(msg.sender)) {
            revert Unauthorized();
        }
        _;
    }

    receive() external payable {}

    function initialize(
        address _admin,
        address _feeReceiver,
        string calldata _name,
        string calldata _symbol,
        uint256 _fee,
        uint256 _royaltyRate
    ) external initializer {
        require(_royaltyRate <= Constant.COMMON_RATE_MAX_FRACTION);

        __ERC721_init(_name, _symbol);
        __ERC721Pausable_init();

        __ReentrancyGuard_init();

        admin = _admin;
        feeReceiver = _feeReceiver;

        fee = _fee;
        royaltyRate = _royaltyRate;

        emit FeeUpdate(_fee);
        emit RoyaltyRateUpdate(_royaltyRate);
    }

    function version() external pure returns (string memory) {
        return VERSION;
    }

    function updateFee(
        uint256 _fee,
        bytes[] calldata _signature
    ) external {
        IAdmin(admin).verifyAdminSignatures(
            abi.encode(
                address(this),
                "updateFee",
                _fee
            ),
            _signature
        );
        fee = _fee;
        emit FeeUpdate(_fee);
    }

    function getRoyaltyRate()
    public view override(IPromotionToken, RoyaltyRateProposer) returns (Rate memory) {
        return Rate(royaltyRate, Constant.COMMON_RATE_DECIMALS);
    }

    function getContent(uint256 _contentId) public view returns (Content memory) {
        if (_contentId == 0 || _contentId > contentNumber) {
            revert InvalidContentId();
        }
        return contents[_contentId];
    }

    function createContents(
        string[] calldata _uris,
        uint40[] calldata _startAts,
        uint40[] calldata _durations,
        bytes[] calldata _signature
    ) external {
        IAdmin(admin).verifyAdminSignatures(
            abi.encode(
                address(this),
                "createContents",
                _uris,
                _startAts,
                _durations
            ),
            _signature
        );

        if (_uris.length != _startAts.length
            || _uris.length != _durations.length) {
            revert InvalidInput();
        }

        for (uint256 i = 0; i < _uris.length; ++i) {
            uint256 contentId = ++contentNumber;
            contents[contentId] = Content(
                _uris[i],
                _startAts[i],
                _startAts[i] + _durations[i]
            );

            emit NewContent(
                contentId,
                _uris[i],
                _startAts[i],
                _durations[i]
            );
        }
    }

<<<<<<< HEAD
=======
    function updateContentURIs(
        uint256[] calldata _contentIds,
        string[] calldata _uris,
        bytes[] calldata _signatures
    ) external {
        IAdmin(admin).verifyAdminSignatures(
            abi.encode(
                address(this),
                "updateContentURIs",
                _contentIds,
                _uris
            ),
            _signatures
        );

        if (_contentIds.length != _uris.length) {
            revert InvalidInput();
        }

        for (uint256 i = 0; i < _contentIds.length; ++i) {
            Content memory content = getContent(_contentIds[i]);
            if (content.startAt <= block.timestamp) {
                revert AlreadyStarted();
            }
            contents[_contentIds[i]].uri = _uris[i];
            emit ContentURIUpdate(_contentIds[i], _uris[i]);
        }
    }

>>>>>>> 6d770a6e
    function cancelContents(
        uint256[] calldata _contentIds,
        bytes[] calldata _signature
    ) external {
        IAdmin(admin).verifyAdminSignatures(
            abi.encode(
                address(this),
                "cancelContents",
                _contentIds
            ),
            _signature
        );

        for (uint256 i = 0; i < _contentIds.length; ++i) {
            Content memory content = getContent(_contentIds[i]);
<<<<<<< HEAD
            if (content.endAt < block.timestamp) {
                revert AlreadyLocked();
=======
            if (content.endAt <= block.timestamp) {
                revert AlreadyEnded();
>>>>>>> 6d770a6e
            }
            contents[_contentIds[i]].endAt = uint40(block.timestamp);
            emit ContentCancellation(_contentIds[i]);
        }
    }

    function mint(uint256 _contentId, uint256 _amount)
    external payable nonReentrant whenNotPaused returns (uint256, uint256) {
        if (_amount == 0) {
            revert InvalidInput();
        }

        Content memory content = getContent(_contentId);

        if (block.timestamp < content.startAt) {
            revert NotOpened();
        }

        if (block.timestamp >= content.endAt) {
            revert AlreadyEnded();
        }

        CurrencyHandler.receiveNative(fee * _amount);

        uint256 firstTokenId = tokenNumber + 1;
        uint256 lastTokenId = firstTokenId + _amount - 1;
        tokenNumber = lastTokenId;

        unchecked {
            for (uint256 tokenId = firstTokenId; tokenId <= lastTokenId; ++tokenId) {
                tokenContents[tokenId] = _contentId;
                _mint(msg.sender, tokenId);

                emit NewToken(
                    tokenId,
                    _contentId,
                    msg.sender
                );
            }

            mintCounts[msg.sender][_contentId] += _amount;
        }

        return (firstTokenId, lastTokenId);
    }

    function exists(uint256 _tokenId) external view returns (bool) {
        return _exists(_tokenId);
    }

    function tokenURI(uint256 _tokenId) public view override(
        IERC721MetadataUpgradeable,
        ERC721Upgradeable
    ) returns (string memory) {
        return string.concat(baseURI, contents[tokenContents[_tokenId]].uri);
    }

    function supportsInterface(bytes4 _interfaceId) public view override(
        IERC165Upgradeable,
        RoyaltyRateProposer,
        ERC721Upgradeable
    ) returns (bool) {
        return _interfaceId == type(IERC4906Upgradeable).interfaceId
            || super.supportsInterface(_interfaceId);
    }

    function _royaltyReceiver() internal view override returns (address) {
        return feeReceiver;
    }
}<|MERGE_RESOLUTION|>--- conflicted
+++ resolved
@@ -134,8 +134,6 @@
         }
     }
 
-<<<<<<< HEAD
-=======
     function updateContentURIs(
         uint256[] calldata _contentIds,
         string[] calldata _uris,
@@ -165,7 +163,6 @@
         }
     }
 
->>>>>>> 6d770a6e
     function cancelContents(
         uint256[] calldata _contentIds,
         bytes[] calldata _signature
@@ -181,13 +178,8 @@
 
         for (uint256 i = 0; i < _contentIds.length; ++i) {
             Content memory content = getContent(_contentIds[i]);
-<<<<<<< HEAD
-            if (content.endAt < block.timestamp) {
-                revert AlreadyLocked();
-=======
             if (content.endAt <= block.timestamp) {
                 revert AlreadyEnded();
->>>>>>> 6d770a6e
             }
             contents[_contentIds[i]].endAt = uint40(block.timestamp);
             emit ContentCancellation(_contentIds[i]);
