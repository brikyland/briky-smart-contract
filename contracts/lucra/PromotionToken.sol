// SPDX-License-Identifier: UNLICENSED
pragma solidity ^0.8.20;

/// @openzeppelin/contracts-upgradeable/
import {IERC165Upgradeable} from "@openzeppelin/contracts-upgradeable/interfaces/IERC165Upgradeable.sol";
import {IERC721MetadataUpgradeable} from "@openzeppelin/contracts-upgradeable/interfaces/IERC721MetadataUpgradeable.sol";
import {IERC2981Upgradeable} from "@openzeppelin/contracts-upgradeable/interfaces/IERC2981Upgradeable.sol";
import {IERC4906Upgradeable} from "@openzeppelin/contracts-upgradeable/interfaces/IERC4906Upgradeable.sol";
import {ReentrancyGuardUpgradeable} from "@openzeppelin/contracts-upgradeable/security/ReentrancyGuardUpgradeable.sol";
import {ERC721Upgradeable} from "@openzeppelin/contracts-upgradeable/token/ERC721/ERC721Upgradeable.sol";
import {ERC721PausableUpgradeable} from "@openzeppelin/contracts-upgradeable/token/ERC721/extensions/ERC721PausableUpgradeable.sol";

/// contracts/common/utilities/
import {CurrencyHandler} from "../common/utilities/CurrencyHandler.sol";

/// contracts/common/interfaces/
import {IAdmin} from "../common/interfaces/IAdmin.sol";

/// contracts/common/constants/
import {CommonConstant} from "../common/constants/CommonConstant.sol";

/// contracts/common/utilities/
import {Administrable} from "../common/utilities/Administrable.sol";
import {Pausable} from "../common/utilities/Pausable.sol";
import {RoyaltyRateProposer} from "../common/utilities/RoyaltyRateProposer.sol";

/// contracts/lucra/storages/
import {PromotionTokenStorage} from "./storages/PromotionTokenStorage.sol";

/**
 *  @author Briky Team
 *
 *  @notice The promotion token is an ERC-721 token that represents airdrop tokens minted by users during airdrop campaigns.
 * 
 *  @dev    Minting fee is charged to protect the contract from DoS attacks.
 */
contract PromotionToken is
PromotionTokenStorage,
ERC721PausableUpgradeable,
Administrable,
Pausable,
RoyaltyRateProposer,
ReentrancyGuardUpgradeable {
    /** ===== CONSTANT ===== **/
    string constant private VERSION = "v1.2.1";


    /** ===== FUNCTION ===== **/
    /* --- Common --- */
    /**
     *  @notice Executed on a call to this contract with empty calldata.
     */
    receive() external payable {}

    /**
     *  @return Version of implementation.
     */
    function version() external pure returns (string memory) {
        return VERSION;
    }


    /* --- Initialization --- */
    /**
     *  @notice Invoked for initialization after deployment, serving as the contract constructor.
     * 
     *          Name            Description
     *  @param  _admin          `Admin` contract address.
     *  @param  _name           Token name.
     *  @param  _symbol         Token symbol.
     *  @param  _fee            Minting fee.
     *  @param  _royaltyRate    Royalty rate.
     */
    function initialize(
        address _admin,
        string calldata _name,
        string calldata _symbol,
        uint256 _fee,
        uint256 _royaltyRate
<<<<<<< HEAD
    ) external initializer {
        require(_royaltyRate <= CommonConstant.RATE_MAX_FRACTION);
        
=======
    ) external
    initializer {
        /// Initializer.
>>>>>>> 46665d89
        __ERC721_init(_name, _symbol);
        __ERC721Pausable_init();

        __ReentrancyGuard_init();

        /// Dependency
        admin = _admin;

        /// Configuration
        fee = _fee;
        emit FeeUpdate(_fee);

        royaltyRate = _royaltyRate;
        emit RoyaltyRateUpdate(Rate(_royaltyRate, CommonConstant.RATE_DECIMALS));
    }


    /* --- Administration --- */
    /**
     *  @notice Update minting fee.
     *
     *          Name            Description
     *  @param  _fee            New minting fee.
     *  @param  _signatures     Array of admin signatures.
     * 
     *  @dev    Administrative configuration.
     */
    function updateFee(
        uint256 _fee,
        bytes[] calldata _signatures
    ) external {
        IAdmin(admin).verifyAdminSignatures(
            abi.encode(
                address(this),
                "updateFee",
                _fee
            ),
            _signatures
        );
        fee = _fee;
        emit FeeUpdate(_fee);
    }

    /**
     *  @notice Update royalty rate.
     *
     *          Name            Description
     *  @param  _royaltyRate    New royalty rate.
     *  @param  _signatures     Array of admin signatures.
     * 
     *  @dev    Administrative configuration.
     */
    function updateRoyaltyRate(
        uint256 _royaltyRate,
        bytes[] calldata _signatures
    ) external {
        IAdmin(this.admin()).verifyAdminSignatures(
            abi.encode(
                address(this),
                "updateRoyaltyRate",
                _royaltyRate
            ),
            _signatures
        );
        if (_royaltyRate > CommonConstant.RATE_MAX_FRACTION) {
            revert InvalidRate();
        }
        royaltyRate = _royaltyRate;
        emit RoyaltyRateUpdate(Rate(_royaltyRate, CommonConstant.RATE_DECIMALS));
    }

    /**
     *  @notice Withdraw sufficient amounts in multiple cryptocurrencies from this contract to an account.
     *
     *          Name            Description
     *  @param  _receiver       Receiver address.
     *  @param  _currencies     Array of withdrawn currency addresses.
     *  @param  _values         Array of withdraw values, respectively to each currency.
     *  @param  _signatures     Array of admin signatures.
     *
     *  @dev    Administrative operation.
     */
    function withdraw(
        address _receiver,
        address[] calldata _currencies,
        uint256[] calldata _values,
        bytes[] calldata _signatures
    ) external
    nonReentrant {
        IAdmin(admin).verifyAdminSignatures(
            abi.encode(
                address(this),
                "withdraw",
                _receiver,
                _currencies,
                _values
            ),
            _signatures
        );

        if (_currencies.length != _values.length) {
            revert InvalidInput();
        }

        for (uint256 i; i < _currencies.length; ++i) {
            CurrencyHandler.sendCurrency(_currencies[i], _receiver, _values[i]);
        }
    }

    /**
     *  @notice Create new contents.
     *
     *          Name           Description
     *  @param  _uris          Array of content URIs, respectively to each content.
     *  @param  _startAts      Array of start timestamps, respectively to each content.
     *  @param  _durations     Array of durations, respectively to each content.
     *  @param  _signatures    Array of admin signatures.
     * 
     *  @dev    Administrative operation.
     */
    function createContents(
        string[] calldata _uris,
        uint40[] calldata _startAts,
        uint40[] calldata _durations,
        bytes[] calldata _signatures
    ) external {
        IAdmin(admin).verifyAdminSignatures(
            abi.encode(
                address(this),
                "createContents",
                _uris,
                _startAts,
                _durations
            ),
            _signatures
        );

        if (_uris.length != _startAts.length
            || _uris.length != _durations.length) {
            revert InvalidInput();
        }

        for (uint256 i; i < _uris.length; ++i) {
            uint256 contentId = ++contentNumber;
            if (_startAts[i] <= block.timestamp) {
                revert InvalidTimestamp();
            }
            contents[contentId] = Content(
                _uris[i],
                _startAts[i],
                _startAts[i] + _durations[i]
            );

            emit NewContent(
                contentId,
                _uris[i],
                _startAts[i],
                _durations[i]
            );
        }
    }

    /**
     *  @notice Update URI of multiple contents.
     *
     *          Name           Description
     *  @param  _contentIds    Array of content identifiers.
     *  @param  _uris          Array of new URIs, respectively for each content.
     *  @param  _signatures    Array of admin signatures.
     * 
     *  @dev    Administrative operation.
     */
    function updateContentURIs(
        uint256[] calldata _contentIds,
        string[] calldata _uris,
        bytes[] calldata _signatures
    ) external {
        IAdmin(admin).verifyAdminSignatures(
            abi.encode(
                address(this),
                "updateContentURIs",
                _contentIds,
                _uris
            ),
            _signatures
        );

        if (_contentIds.length != _uris.length) {
            revert InvalidInput();
        }

        uint256 n = contentNumber;
        for (uint256 i; i < _contentIds.length; ++i) {
            if (_contentIds[i] == 0 || _contentIds[i] > n) {
                revert InvalidContentId();
            }
            Content storage content = contents[_contentIds[i]];
            if (content.startAt <= block.timestamp) {
                revert AlreadyStarted();
            }
            content.uri = _uris[i];
            emit ContentURIUpdate(_contentIds[i], _uris[i]);
        }
    }

    /**
     *  @notice Cancel multiple contents.
     *
     *          Name           Description
     *  @param  _contentIds    Array of content identifiers.
     *  @param  _signatures    Array of admin signatures.
     * 
     *  @dev    Administrative operation.
     */
    function cancelContents(
        uint256[] calldata _contentIds,
        bytes[] calldata _signatures
    ) external {
        IAdmin(admin).verifyAdminSignatures(
            abi.encode(
                address(this),
                "cancelContents",
                _contentIds
            ),
            _signatures
        );

        uint256 n = contentNumber;
        for (uint256 i; i < _contentIds.length; ++i) {
            if (_contentIds[i] == 0 || _contentIds[i] > n) {
                revert InvalidContentId();
            }
            Content storage content = contents[_contentIds[i]];
            if (content.startAt <= block.timestamp) {
                revert AlreadyStarted();
            }
            content.endAt = uint40(block.timestamp);
            emit ContentCancellation(_contentIds[i]);
        }
    }


    /* --- Query --- */
    /**
     *          Name          Description
     *  @param  _contentId    Content identifier.
     * 
     *  @return content       Information of the content.
     */
    function getContent(
        uint256 _contentId
    ) public view returns (Content memory) {
        if (_contentId == 0 || _contentId > contentNumber) {
            revert InvalidContentId();
        }
        return contents[_contentId];
    }


    /**
     *  @notice Mint tokens of a content.
     *
     *          Name            Description
     *  @param  _contentId      Content identifier.
     *  @param  _amount         Number of tokens to mint.
     *  @return firstTokenId    First token identifier of the minted tokens.
     *  @return lastTokenId     Last token identifier of the minted tokens.
     */
    function mint(
        uint256 _contentId,
        uint256 _amount
    ) external payable
    nonReentrant
    whenNotPaused
    returns (uint256, uint256) {
        if (_amount == 0) {
            revert InvalidInput();
        }

        if (_contentId == 0 || _contentId > contentNumber) {
            revert InvalidContentId();
        }

        Content storage content = contents[_contentId];

        if (content.startAt > block.timestamp) {
            revert NotOpened();
        }

        if (content.endAt <= block.timestamp) {
            revert AlreadyEnded();
        }

        CurrencyHandler.receiveNative(fee * _amount);

        uint256 firstTokenId = tokenNumber + 1;
        uint256 lastTokenId = firstTokenId + _amount - 1;
        tokenNumber = lastTokenId;

        unchecked {
            for (uint256 tokenId = firstTokenId; tokenId <= lastTokenId; ++tokenId) {
                tokenContents[tokenId] = _contentId;
                _mint(msg.sender, tokenId);

                emit NewToken(
                    tokenId,
                    _contentId,
                    msg.sender
                );
            }

            mintCounts[msg.sender][_contentId] += _amount;
        }

        return (firstTokenId, lastTokenId);
    }

    /**
     *          Name        Description
     *  @param  _tokenId    Token identifier.
     * 
     *  @return Token URI.
     */
    function tokenURI(
        uint256 _tokenId
    ) public view override(
        IERC721MetadataUpgradeable,
        ERC721Upgradeable
    ) returns (string memory) {
        return contents[tokenContents[_tokenId]].uri;
    }

    /**
     *          Name        Description
     *  @param  _tokenId    Token identifier.
     * 
     *  @return rate        Royalty rate of the token identifier.
     */
    function getRoyaltyRate(
        uint256 _tokenId
    ) external view returns (Rate memory) {
        return Rate(royaltyRate, CommonConstant.RATE_DECIMALS);
    }

    /* --- Override --- */
    /**
     *          Name            Description
     *  @param  _interfaceId    Interface identifier.
     * 
     *  @return Whether this contract implements the interface.
     */
    function supportsInterface(
        bytes4 _interfaceId
    ) public view override(
        IERC165Upgradeable,
        ERC721Upgradeable
    ) returns (bool) {
        return _interfaceId == type(IERC4906Upgradeable).interfaceId
            || _interfaceId == type(IERC2981Upgradeable).interfaceId
            || super.supportsInterface(_interfaceId);
    }

    /**
     *          Name       Description
     *  @return address    Royalty receiver address.
     */
    function _royaltyReceiver() internal view override returns (address) {
        return address(this);
    }
}<|MERGE_RESOLUTION|>--- conflicted
+++ resolved
@@ -77,15 +77,12 @@
         string calldata _symbol,
         uint256 _fee,
         uint256 _royaltyRate
-<<<<<<< HEAD
-    ) external initializer {
-        require(_royaltyRate <= CommonConstant.RATE_MAX_FRACTION);
-        
-=======
     ) external
     initializer {
+        /// Validation.
+        require(_royaltyRate <= CommonConstant.RATE_MAX_FRACTION);
+
         /// Initializer.
->>>>>>> 46665d89
         __ERC721_init(_name, _symbol);
         __ERC721Pausable_init();
 
