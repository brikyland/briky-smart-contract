// SPDX-License-Identifier: UNLICENSED
pragma solidity ^0.8.20;

/// @openzeppelin/contracts-upgradeable/
import {IERC165Upgradeable} from "@openzeppelin/contracts-upgradeable/interfaces/IERC165Upgradeable.sol";
import {IERC721MetadataUpgradeable} from "@openzeppelin/contracts-upgradeable/interfaces/IERC721MetadataUpgradeable.sol";
import {IERC2981Upgradeable} from "@openzeppelin/contracts-upgradeable/interfaces/IERC2981Upgradeable.sol";
import {ReentrancyGuardUpgradeable} from "@openzeppelin/contracts-upgradeable/security/ReentrancyGuardUpgradeable.sol";
import {ERC721Upgradeable} from "@openzeppelin/contracts-upgradeable/token/ERC721/ERC721Upgradeable.sol";
import {ERC721PausableUpgradeable} from "@openzeppelin/contracts-upgradeable/token/ERC721/extensions/ERC721PausableUpgradeable.sol";

/// contracts/common/constants/
import {CommonConstant} from "../../common/constants/CommonConstant.sol";

/// contracts/common/interfaces/
import {IAdmin} from "../../common/interfaces/IAdmin.sol";

/// contracts/common/utilities/
import {Administrable} from "../../common/utilities/Administrable.sol";
import {CurrencyHandler} from "../../common/utilities/CurrencyHandler.sol";
import {Discountable} from "../../common/utilities/Discountable.sol";
import {Formula} from "../../common/utilities/Formula.sol";
import {Pausable} from "../../common/utilities/Pausable.sol";

/// contracts/lend/interfaces/
import {IMortgageToken} from "../interfaces/IMortgageToken.sol";

/// contracts/lend/storages/
import {MortgageTokenStorage} from "../storages/MortgageTokenStorage.sol";

/**
 *  @author Briky Team
 *
 *  @notice A `MortgageToken` contract facilitates peer-to-peer lending secured by crypto collateral. Each provided mortgage
 *          is tokenized into an ERC-721 token, whose owner has the right to receive repayments from the borrower or foreclose
 *          on the collateral from the contract once overdue.
 * 
 *  @dev    ERC-20 tokens are identified by their contract addresses.
 *          Native coin is represented by the zero address (0x0000000000000000000000000000000000000000).
 */
abstract contract MortgageToken is
MortgageTokenStorage,
ERC721PausableUpgradeable,
Administrable,
Discountable,
Pausable,
ReentrancyGuardUpgradeable {
    /** ===== LIBRARY ===== **/
    using Formula for uint256;


    /** ===== MODIFIER ===== **/
    /**
     *  @notice Verify a mortgage identifier is valid.
     *
     *          Name           Description
     *  @param  _mortgageId    Mortgage identifier.
     */
    modifier validMortgage(
        uint256 _mortgageId
    ) {
        if (_mortgageId == 0 || _mortgageId > mortgageNumber) {
            revert InvalidMortgageId();
        }
        _;
    }


    /** ===== FUNCTION ===== **/
    /* --- Common --- */
    /**
     *  @notice Executed on a call to this contract with empty calldata.
     */
    receive() external payable {}


    /* --- Initialization --- */
    /**
     *  @notice Initialize `MortgageToken`.
     *
     *          Name            Description
     *  @param  _admin          `Admin` contract address.
     *  @param  _feeReceiver    `FeeReceiver` contract address.
     *  @param  _name           Token name.
     *  @param  _symbol         Token symbol.
     *  @param  _uri            Base URI.
     *  @param  _feeRate        Mortgaging fee rate.
     */
    function __MortgageToken_init(
        address _admin,
        address _feeReceiver,
        string calldata _name,
        string calldata _symbol,
        string calldata _uri,
        uint256 _feeRate
    ) internal
    onlyInitializing {
        require(_feeRate <= CommonConstant.RATE_MAX_FRACTION);

        /// Initializer.
        __ERC721_init(_name, _symbol);
        __ERC721Pausable_init();

        __ReentrancyGuard_init();

        /// Dependency.
        admin = _admin;
        feeReceiver = _feeReceiver;

        /// Configuration.
        baseURI = _uri;
        emit BaseURIUpdate(_uri);

        feeRate = _feeRate;
        emit FeeRateUpdate(Rate(_feeRate, CommonConstant.RATE_DECIMALS));
    }

    /**
     *  @notice Update the base URI.
     *
     *          Name            Description
     *  @param  _uri            New base URI.
     *  @param  _signatures     Array of admin signatures.
     * 
     *  @dev    Administrative operator.
     */
    function updateBaseURI(
        string calldata _uri,
        bytes[] calldata _signatures
    ) external {
        IAdmin(admin).verifyAdminSignatures(
            abi.encode(
                address(this),
                "updateBaseURI",
                _uri
            ),
            _signatures
        );
        baseURI = _uri;

        emit BaseURIUpdate(_uri);
        emit BatchMetadataUpdate(1, mortgageNumber);
    }

    /**
     *  @notice Update the mortgaging fee rate.
     *
     *          Name            Description
     *  @param  _feeRate        New mortgaging fee rate.
     *  @param  _signatures     Array of admin signatures.
     * 
     *  @dev    Administrative operator.
     */
    function updateFeeRate(
        uint256 _feeRate,
        bytes[] calldata _signatures
    ) external {
        IAdmin(admin).verifyAdminSignatures(
            abi.encode(
                address(this),
                "updateFeeRate",
                _feeRate
            ),
            _signatures
        );
        if (_feeRate > CommonConstant.RATE_MAX_FRACTION) {
            revert InvalidRate();
        }
        feeRate = _feeRate;
        emit FeeRateUpdate(Rate(_feeRate, CommonConstant.RATE_DECIMALS));
    }


    /* --- Query --- */
    /**
     *  @return Mortgaging fee rate.
     */
    function getFeeRate() external view returns (Rate memory) {
        return Rate(feeRate, CommonConstant.RATE_DECIMALS);
    }

    /**
     *          Name           Description
     *  @param  _mortgageId    Mortgage identifier.
     * 
     *  @return Configuration and progress of the mortgage.
     */
    function getMortgage(
        uint256 _mortgageId
    ) external view
    validMortgage(_mortgageId)
    returns (Mortgage memory) {
        return mortgages[_mortgageId];
    }


    /* --- Command --- */
    /**
     *  @notice Cancel a mortgage.
     *  @notice Cancel only if the mortgage is in `Pending` state.
     * 
     *          Name           Description
     *  @param  _mortgageId    Mortgage identifier.
     * 
     *  @dev    Permission:
     *          - Borrower of the mortgage.
     *          - Managers: disqualify defected mortgages only.
     */
    function cancel(
        uint256 _mortgageId
    ) external virtual
    whenNotPaused
    validMortgage(_mortgageId) {
        Mortgage storage mortgage = mortgages[_mortgageId];
        if (msg.sender != mortgage.borrower && !IAdmin(admin).isManager(msg.sender)) {
            revert Unauthorized();
        }
        if (mortgage.state != MortgageState.Pending) {
            revert InvalidCancelling();
        }

        mortgage.state = MortgageState.Cancelled;

        emit MortgageCancellation(_mortgageId);
    }

    /**
     *  @notice Lend a mortgage.
     *  @notice Lend only if the mortgage is in `Pending` state.
     * 
     *          Name           Description
     *  @param  _mortgageId    Mortgage identifier.
     * 
     *  @return Maturity timestamp.
     */
    function lend(
        uint256 _mortgageId
    ) external payable virtual
    validMortgage(_mortgageId)
    returns (uint40) {
        return _lend(_mortgageId);
    }

    /**
     *  @notice Lend a mortgage.
     *  @notice Lend only if the mortgage is in `Pending` state.
     *
     *          Name           Description
     *  @param  _mortgageId    Mortgage identifier.
     *  @param  _anchor        `principal` of the mortgage.
     * 
     *  @return Maturity timestamp.
     * 
     *  @dev    Anchor enforces consistency between this contract and the client-side.
     */
    function safeLend(
        uint256 _mortgageId,
        uint256 _anchor
    ) external payable virtual
    validMortgage(_mortgageId)
    returns (uint40) {
        if (_anchor != mortgages[_mortgageId].principal) {
            revert BadAnchor();
        }

        return _lend(_mortgageId);
    }

    /**
     *  @notice Repay a mortgage.
     *  @notice Repay only if the mortgage is in `Supplied` state and not overdue.
     *
     *          Name           Description
     *  @param  _mortgageId    Mortgage identifier.
     * 
     *  @dev    Permission: Borrower of the mortgage.
     */
    function repay(
        uint256 _mortgageId
    ) external payable virtual
    validMortgage(_mortgageId) {
        _repay(_mortgageId);
    }


    /**
     *  @notice Repay a mortgage.
     *  @notice Repay only if the mortgage is in `Supplied` state and not overdue.
     *
     *          Name           Description
     *  @param  _mortgageId    Mortgage identifier.
     *  @param  _anchor        `repayment` of the mortgage.
     * 
     *  @dev    Permission: Borrower of the mortgage.
     *  @dev    Anchor enforces consistency between this contract and the client-side.
     */
    function safeRepay(
        uint256 _mortgageId,
        uint256 _anchor
    ) external payable virtual
    validMortgage(_mortgageId) {
        if (_anchor != mortgages[_mortgageId].repayment) {
            revert BadAnchor();
        }

        _repay(_mortgageId);
    }

    /**
     *  @notice Foreclose on the collateral of a mortgage.
     *  @notice Foreclose only if the mortgage is overdue.
     *
     *          Name           Description
     *  @param  _mortgageId    Mortgage identifier.
     * 
     *  @dev    The collateral is transferred to the mortgage token owner.
     */
    function foreclose(
        uint256 _mortgageId
    ) external virtual
    whenNotPaused
    nonReentrant
    validMortgage(_mortgageId) {
        Mortgage storage mortgage = mortgages[_mortgageId];
        if (mortgage.due > block.timestamp
            || mortgage.state != MortgageState.Supplied) {
            revert InvalidForeclosing();
        }

        address receiver = _ownerOf(_mortgageId);

        mortgage.state = MortgageState.Foreclosed;

        /// @dev    The corresponding token is burned when the mortgage is foreclosed.
        _burn(_mortgageId);

        _transferCollateral(
            _mortgageId,
            address(this),
            receiver
        );

        emit MortgageForeclosure(_mortgageId, receiver);
    }

    /**
     *          Name           Description
     *  @param  _tokenId       Token identifier.
     * 
     *  @return Token URI.
     */
    function tokenURI(
        uint256 _tokenId
    ) public view override(
        IERC721MetadataUpgradeable,
        ERC721Upgradeable
    ) returns (string memory) {
        return super.tokenURI(_tokenId);
    }

    /**
     *          Name            Description
     *  @param  _interfaceId    Interface identifier.
     * 
     *  @return Whether this contract supports the interface.
     */
    function supportsInterface(bytes4 _interfaceId) public view virtual override(
        IERC165Upgradeable,
        ERC721Upgradeable
    ) returns (bool) {
        return _interfaceId == type(IMortgageToken).interfaceId 
            || _interfaceId == type(IERC2981Upgradeable).interfaceId
            || super.supportsInterface(_interfaceId);
    }

    /* --- Internal --- */
    /**
     *  @return Base URI.
     */
    function _baseURI() internal override view returns (string memory) {
        return baseURI;
    }

    /**
     *  @notice Mint a token.
     *
     *          Name           Description
     *  @param  _to            Receiver address.
     *  @param  _tokenId       Token identifier.
     */
    function _mint(address _to, uint256 _tokenId) internal override {
        totalSupply++;
        super._mint(_to, _tokenId);
    }

    /**
     *  @notice Burn a token.
     *
     *          Name           Description
     *  @param  _tokenId       Token identifier.
     */
    function _burn(uint256 _tokenId) internal override {
        totalSupply--;
        super._burn(_tokenId);
    }

    /**
     *  @notice List a new mortgage.
     *
     *          Name           Description
     *  @param  _principal     Principal value.
     *  @param  _repayment     Repayment value.
     *  @param  _currency      Currency address.
     *  @param  _duration      Borrowing duration.
     * 
     *  @return New mortgage identifier.
     * 
     *  @dev    Approval must be granted for this contract to transfer collateral before borrowing. A mortgage can only be
     *          lent while approval remains active.
     */
    function _borrow(
        uint256 _principal,
        uint256 _repayment,
        address _currency,
        uint40 _duration
    ) internal returns (uint256) {
        if (_principal == 0) {
            revert InvalidPrincipal();
        }
        if (_repayment < _principal) {
            revert InvalidRepayment();
        }

        uint256 fee = _applyDiscount(
            _principal.scale(feeRate, CommonConstant.RATE_MAX_FRACTION),
            _currency
        );
        uint256 mortgageId = ++mortgageNumber;
        mortgages[mortgageId] = Mortgage(
            _principal,
            _repayment,
            fee,
            _currency,
            _duration,
            MortgageState.Pending,
            msg.sender,
            address(0)
        );

        emit NewMortgage(
            mortgageId,
            msg.sender,
            _principal,
            _repayment,
            fee,
            _currency,
            _duration
        );

        return mortgageId;
    }


    /**
     *  @notice Lend a mortgage.
     *  @notice Lend only if the mortgage is in `Pending` state.
     *
     *          Name           Description
     *  @param  _mortgageId    Mortgage identifier.
     * 
     *  @return Repayment due timestamp.
     */
    function _lend(
        uint256 _mortgageId
    ) internal
    whenNotPaused
    nonReentrant
    returns (uint40) {
        Mortgage storage mortgage = mortgages[_mortgageId];

        if (msg.sender == mortgage.borrower || mortgage.state != MortgageState.Pending) {
            revert InvalidLending();
        }

        address currency = mortgage.currency;
        uint256 principal = mortgage.principal;

        CurrencyHandler.receiveCurrency(
            currency,
            principal
        );
        CurrencyHandler.sendCurrency(
            currency,
            mortgage.borrower,
            principal - mortgage.fee
        );

        _chargeFee(_mortgageId);

        uint40 due = mortgage.due + uint40(block.timestamp);
        /// @dev    After being lent, `due` is set to the maturity timestamp.
        mortgage.due = due;
        mortgage.lender = msg.sender;
        mortgage.state = MortgageState.Supplied;

        /// @dev    New token is minted when the mortgage is lent.
        _mint(msg.sender, _mortgageId);

        emit NewToken(
            _mortgageId,
            msg.sender,
            due
        );

        return due;
    }

    /**
     *  @notice Repay a mortgage.
     *  @notice Repay only if the mortgage is in `Supplied` state and not overdue.
     *
     *          Name           Description
     *  @param  _mortgageId    Mortgage identifier.
     * 
     *  @dev    Permission: Borrower of the mortgage.
     */
    function _repay(
        uint256 _mortgageId
    ) internal
    whenNotPaused
    nonReentrant {
        Mortgage storage mortgage = mortgages[_mortgageId];
        if (msg.sender != mortgage.borrower) {
            revert Unauthorized();
        }

        if (mortgage.state != MortgageState.Supplied) {
            revert InvalidRepaying();
        }

        if (mortgage.due <= block.timestamp) {
            revert Overdue();
        }

        mortgage.state = MortgageState.Repaid;

<<<<<<< HEAD
        address owner = ownerOf(_mortgageId);

=======
        /// @dev    The corresponding token is burned when the mortgage is repaid.
>>>>>>> cf892fec
        _burn(_mortgageId);

        CurrencyHandler.forwardCurrency(
            mortgage.currency,
            owner,
            mortgage.repayment
        );

        _transferCollateral(
            _mortgageId,
            address(this),
            msg.sender
        );

        emit MortgageRepayment(_mortgageId);
    }

    /**
     *  @notice Charge mortgaging fee.
     *
     *          Name           Description
     *  @param  _mortgageId    Mortgage identifier.
     */
    function _chargeFee(uint256 _mortgageId) internal virtual {
        CurrencyHandler.sendCurrency(
            mortgages[_mortgageId].currency,
            feeReceiver,
            mortgages[_mortgageId].fee
        );
    }

    /**
     *  @notice Transfer the collateral of a mortgage.
     *
     *          Name           Description
     *  @param  _mortgageId    Mortgage identifier.
     *  @param  _from          Sender address.
     *  @param  _to            Receiver address.
     */
    function _transferCollateral(
        uint256 _mortgageId,
        address _from,
        address _to
    ) internal virtual;
}<|MERGE_RESOLUTION|>--- conflicted
+++ resolved
@@ -544,12 +544,9 @@
 
         mortgage.state = MortgageState.Repaid;
 
-<<<<<<< HEAD
         address owner = ownerOf(_mortgageId);
 
-=======
         /// @dev    The corresponding token is burned when the mortgage is repaid.
->>>>>>> cf892fec
         _burn(_mortgageId);
 
         CurrencyHandler.forwardCurrency(
