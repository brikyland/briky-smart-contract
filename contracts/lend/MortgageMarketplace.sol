// SPDX-License-Identifier: MIT
pragma solidity ^0.8.20;

import {IERC20Upgradeable} from "@openzeppelin/contracts-upgradeable/interfaces/IERC20Upgradeable.sol";
import {ReentrancyGuardUpgradeable} from "@openzeppelin/contracts-upgradeable/security/ReentrancyGuardUpgradeable.sol";
import {SafeERC20Upgradeable} from "@openzeppelin/contracts-upgradeable/token/ERC20/utils/SafeERC20Upgradeable.sol";

import {Constant} from "../lib/Constant.sol";
import {CurrencyHandler} from "../lib/CurrencyHandler.sol";
import {Formula} from "../lib/Formula.sol";

import {IAdmin} from "../common/interfaces/IAdmin.sol";

import {Pausable} from "../common/utilities/Pausable.sol";

import {ICommissionToken} from "../land/interfaces/ICommissionToken.sol";

import {Discountable} from "../land/utilities/Discountable.sol";

import {IMortgageToken} from "./interfaces/IMortgageToken.sol";

import {MortgageMarketplaceStorage} from "./storages/MortgageMarketplaceStorage.sol";

contract MortgageMarketplace is
MortgageMarketplaceStorage,
Discountable,
Pausable,
ReentrancyGuardUpgradeable {
    using Formula for uint256;
    using SafeERC20Upgradeable for IERC20Upgradeable;

    string constant private VERSION = "v1.1.1";

    receive() external payable {}

    function initialize(
        address _admin,
        address _mortgageToken,
        address _commissionToken
    ) external initializer {
        __Pausable_init();
        __ReentrancyGuard_init();

        admin = _admin;
        mortgageToken = _mortgageToken;
        commissionToken = _commissionToken;
    }

    function version() external pure returns (string memory) {
        return VERSION;
    }

    function getOffer(uint256 _offerId) external view returns (Offer memory) {
        if (_offerId == 0 || _offerId > offerNumber) {
            revert InvalidOfferId();
        }
        return offers[_offerId];
    }

    function list(
        uint256 _tokenId,
        uint256 _price,
        address _currency
    ) external whenNotPaused returns (uint256) {
        IMortgageToken mortgageTokenContract = IMortgageToken(mortgageToken);
        if (mortgageTokenContract.ownerOf(_tokenId) != msg.sender) {
            revert InvalidTokenId();
        }

<<<<<<< HEAD
        IMortgageToken.Loan memory loan = mortgageTokenContract.getLoan(_tokenId);

        if (loan.state != IMortgageToken.LoanState.Supplied
=======
        Loan memory loan = mortgageTokenContract.getLoan(_tokenId);
        if (loan.state != LoanState.Supplied
>>>>>>> 88d902e0
            || loan.due <= block.timestamp) {
            revert UnavailableLoan();
        }

        if (_price == 0) {
            revert InvalidPrice();
        }

        if (!IAdmin(admin).isAvailableCurrency(_currency)) {
            revert InvalidCurrency();
        }

        uint256 offerId = ++offerNumber;

        offers[offerId] = Offer(
            _tokenId,
            _price,
            _currency,
            OfferState.Selling,
            msg.sender
        );

        emit NewOffer(
            offerId,
            _tokenId,
            msg.sender,
            _price,
            _currency
        );

        return offerId;
    }

    function buy(uint256 _offerId) external payable returns (uint256) {
        if (_offerId == 0 || _offerId > offerNumber) {
            revert InvalidOfferId();
        }

        return _buy(_offerId);
    }

    function safeBuy(uint256 _offerId, uint256 _anchor) external payable returns (uint256) {
        if (_offerId == 0 || _offerId > offerNumber) {
            revert InvalidOfferId();
        }

        if (_anchor != offers[_offerId].tokenId) {
            revert BadAnchor();
        }

        return _buy(_offerId);
    }

    function cancel(uint256 _offerId) external nonReentrant whenNotPaused {
        if (_offerId == 0 || _offerId > offerNumber) {
            revert InvalidOfferId();
        }
        Offer storage offer = offers[_offerId];
        if (msg.sender != offer.seller && !IAdmin(admin).isManager(msg.sender)) {
            revert Unauthorized();
        }
        if (offer.state != OfferState.Selling) revert InvalidCancelling();

        offer.state = OfferState.Cancelled;

        emit OfferCancellation(_offerId);
    }

    function _buy(uint256 _offerId) private nonReentrant whenNotPaused returns (uint256) {
        Offer storage offer = offers[_offerId];

        IMortgageToken mortgageTokenContract = IMortgageToken(mortgageToken);
        uint256 tokenId = offer.tokenId;
        Loan memory loan = mortgageTokenContract.getLoan(tokenId);
        if (loan.state != LoanState.Supplied
            || loan.due <= block.timestamp) {
            revert UnavailableLoan();
        }

        address seller = offer.seller;
        if (msg.sender == seller || offer.state != OfferState.Selling) {
            revert InvalidBuying();
        }

        uint256 price = offer.price;
        (
            address royaltyReceiver,
            uint256 royaltyAmount
        ) = mortgageTokenContract.royaltyInfo(tokenId, price);

        address currency = offer.currency;
        royaltyAmount = _applyDiscount(royaltyAmount, currency);

<<<<<<< HEAD
        (address commissionReceiver, uint256 commissionAmount) = ICommissionToken(commissionToken).commissionInfo(mortgageTokenContract.getLoan(_tokenId).estateId, royaltyAmount);
=======
        (
            address commissionReceiver,
            uint256 commissionAmount
        ) = ICommissionToken(commissionToken).commissionInfo(tokenId, royaltyAmount);
>>>>>>> 88d902e0

        if (currency == address(0)) {
            CurrencyHandler.receiveNative(price + royaltyAmount);
            CurrencyHandler.transferNative(seller, price);
            CurrencyHandler.transferNative(royaltyReceiver, royaltyAmount - commissionAmount);
            if (commissionAmount != 0) {
                CurrencyHandler.transferNative(commissionReceiver, commissionAmount);
            }
        } else {
            IERC20Upgradeable currencyContract = IERC20Upgradeable(currency);
            currencyContract.safeTransferFrom(msg.sender, seller, price);
            currencyContract.safeTransferFrom(msg.sender, royaltyReceiver, royaltyAmount - commissionAmount);
            if (commissionAmount != 0) {
                currencyContract.safeTransferFrom(msg.sender, commissionReceiver, commissionAmount);
            }
        }

        offer.state = OfferState.Sold;
        mortgageTokenContract.safeTransferFrom(
            seller,
            msg.sender,
            tokenId,
            ""
        );

        emit OfferSale(
            _offerId,
            msg.sender,
            royaltyReceiver,
            royaltyAmount,
            commissionReceiver,
            commissionAmount
        );

        return price + royaltyAmount;
    }

}<|MERGE_RESOLUTION|>--- conflicted
+++ resolved
@@ -67,14 +67,8 @@
             revert InvalidTokenId();
         }
 
-<<<<<<< HEAD
-        IMortgageToken.Loan memory loan = mortgageTokenContract.getLoan(_tokenId);
-
-        if (loan.state != IMortgageToken.LoanState.Supplied
-=======
         Loan memory loan = mortgageTokenContract.getLoan(_tokenId);
         if (loan.state != LoanState.Supplied
->>>>>>> 88d902e0
             || loan.due <= block.timestamp) {
             revert UnavailableLoan();
         }
@@ -168,14 +162,10 @@
         address currency = offer.currency;
         royaltyAmount = _applyDiscount(royaltyAmount, currency);
 
-<<<<<<< HEAD
-        (address commissionReceiver, uint256 commissionAmount) = ICommissionToken(commissionToken).commissionInfo(mortgageTokenContract.getLoan(_tokenId).estateId, royaltyAmount);
-=======
         (
             address commissionReceiver,
             uint256 commissionAmount
-        ) = ICommissionToken(commissionToken).commissionInfo(tokenId, royaltyAmount);
->>>>>>> 88d902e0
+        ) = ICommissionToken(commissionToken).commissionInfo(load.estateId, royaltyAmount);
 
         if (currency == address(0)) {
             CurrencyHandler.receiveNative(price + royaltyAmount);
