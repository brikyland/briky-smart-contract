// SPDX-License-Identifier: MIT
pragma solidity ^0.8.20;

import {ICommon} from "./ICommon.sol";

interface IPaymentHub is ICommon {
    struct Payment {
        uint256 tokenId;
        uint256 remainWeight;
        uint256 remainValue;
        address currency;
        uint40 at;
        address governor;
    }

    event NewPayment(
        address indexed governor,
        uint256 indexed tokenId,
        address indexed issuer,
        uint256 totalWeight,
        uint256 value,
        address currency
    );

    event Withdrawal(
        uint256 indexed paymentId,
        address indexed withdrawer,
        uint256 value
    );

    error AlreadyWithdrawn();
    error InvalidGovernor();
    error InvalidPaymentId();
    error InvalidTokenId();
    error InvalidWithdrawing();

    function paymentNumber() external view returns (uint256 paymentNumber);

    function getPayment(uint256 paymentId) external view returns (Payment memory payment);

    function hasWithdrawn(uint256 paymentId, address account) external view returns (bool hasWithdrawn);

    function issuePayment(
        address governor,
        uint256 tokenId,
        uint256 value,
        address currency
    ) external payable returns (uint256 paymentId);

<<<<<<< HEAD
    function withdraw(uint256 paymentId) external;
=======
    function withdraw(uint256[] calldata paymentIds) external;
>>>>>>> f6eb945c
}<|MERGE_RESOLUTION|>--- conflicted
+++ resolved
@@ -47,9 +47,5 @@
         address currency
     ) external payable returns (uint256 paymentId);
 
-<<<<<<< HEAD
-    function withdraw(uint256 paymentId) external;
-=======
     function withdraw(uint256[] calldata paymentIds) external;
->>>>>>> f6eb945c
 }