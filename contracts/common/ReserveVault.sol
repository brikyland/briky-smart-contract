// SPDX-License-Identifier: MIT
pragma solidity ^0.8.20;

import {ReentrancyGuardUpgradeable} from "@openzeppelin/contracts-upgradeable/security/ReentrancyGuardUpgradeable.sol";

import {CurrencyHandler} from "../lib/CurrencyHandler.sol";

import {IAdmin} from "./interfaces/IAdmin.sol";

import {Pausable} from "./utilities/Pausable.sol";

import {ReserveVaultStorage} from "./storages/ReserveVaultStorage.sol";

contract ReserveVault is
ReserveVaultStorage,
Pausable,
ReentrancyGuardUpgradeable {
    string constant private VERSION = "v1.1.1";

    modifier validFund(uint256 _fundId) {
        if (_fundId == 0 || _fundId > fundNumber) {
            revert InvalidFundId();
        }
        _;
    }

    modifier onlyInitiator(uint256 _fundId) {
        if (msg.sender != funds[_fundId].initiator) {
            revert Unauthorized();
        }
        _;
    }

    receive() external payable {}

    function initialize(address _admin) external initializer {
        __Pausable_init();
        __ReentrancyGuard_init();

        admin = _admin;
    }

    function version() external pure returns (string memory) {
        return VERSION;
    }

    function authorizeInitiator(
        address[] calldata _accounts,
        bool _isInitiator,
        bytes[] calldata _signatures
    ) external {
        IAdmin(admin).verifyAdminSignatures(
            abi.encode(
                address(this),
                "authorizeInitiator",
                _accounts,
                _isInitiator
            ),
            _signatures
        );

        if (_isInitiator) {
            for (uint256 i; i < _accounts.length; ++i) {
                if (isInitiator[_accounts[i]]) {
                    revert AuthorizedAccount(_accounts[i]);
                }
                isInitiator[_accounts[i]] = true;
                emit InitiatorAuthorization(_accounts[i]);
            }
        } else {
            for (uint256 i; i < _accounts.length; ++i) {
                if (!isInitiator[_accounts[i]]) {
                    revert NotAuthorizedAccount(_accounts[i]);
                }
                isInitiator[_accounts[i]] = false;
                emit InitiatorDeauthorization(_accounts[i]);
            }
        }
    }

    function getFund(uint256 _fundId) external view validFund(_fundId) returns (Fund memory) {
        return funds[_fundId];
    }

    function isFundSufficient(uint256 _fundId) external view validFund(_fundId) returns (bool) {
        return funds[_fundId].isSufficient;
    }

    function initiateFund(
        address _mainCurrency,
        uint256 _mainDenomination,
        address[] calldata _extraCurrencies,
        uint256[] calldata _extraDenominations
    ) external whenNotPaused returns (uint256) {
        if (!isInitiator[msg.sender]) {
            revert Unauthorized();
        }

        if (_extraCurrencies.length != _extraDenominations.length) {
            revert InvalidInput();
        }

        uint256 fundId = ++fundNumber;
        Fund storage fund = funds[fundId];

        IAdmin adminContract = IAdmin(admin);
        if (!adminContract.isAvailableCurrency(_mainCurrency)) {
            revert InvalidCurrency();
        }
        fund.mainCurrency = _mainCurrency;
        fund.mainDenomination = _mainDenomination;

        for (uint256 i; i < _extraCurrencies.length; ++i) {
            if (!adminContract.isAvailableCurrency(_extraCurrencies[i])) {
                revert InvalidCurrency();
            }
            if (_extraDenominations[i] == 0) {
                revert InvalidDenomination();
            }
            fund.extraCurrencies.push(_extraCurrencies[i]);
            fund.extraDenominations.push(_extraDenominations[i]);
        }

        fund.initiator = msg.sender;

        emit FundInitiation(
            fundId,
            msg.sender,
            _mainCurrency,
            _mainDenomination,
            _extraCurrencies,
            _extraDenominations
        );

        return fundId;
    }

    function expandFund(uint256 _fundId, uint256 _quantity)
    external validFund(_fundId) onlyInitiator(_fundId) whenNotPaused {
        if (funds[_fundId].isSufficient) {
            revert AlreadyProvided();
        }

        funds[_fundId].totalQuantity += _quantity;

        emit FundExpansion(_fundId, _quantity);
    }

    function provideFund(uint256 _fundId)
    external payable validFund(_fundId) onlyInitiator(_fundId) nonReentrant whenNotPaused {
        Fund memory fund = funds[_fundId];
        if (fund.isSufficient == true) {
            revert AlreadyProvided();
        }

        uint256 totalNative;
        if (fund.totalQuantity != 0) {
            if (fund.mainDenomination != 0) {
                if (fund.mainCurrency == address(0)) {
                    totalNative += fund.mainDenomination * fund.totalQuantity;
                } else {
                    CurrencyHandler.receiveERC20(
                        fund.mainCurrency,
                        fund.mainDenomination * fund.totalQuantity
                    );
                }
            }

            for (uint256 i; i < fund.extraCurrencies.length; ++i) {
                if (fund.extraCurrencies[i] == address(0)) {
                    totalNative += fund.extraDenominations[i] * fund.totalQuantity;
                } else {
                    CurrencyHandler.receiveERC20(
                        fund.extraCurrencies[i],
                        fund.extraDenominations[i] * fund.totalQuantity
                    );
                }
            }
        }

        CurrencyHandler.receiveNative(totalNative);

        funds[_fundId].isSufficient = true;

        emit FundProvision(_fundId);
    }

    function withdrawFund(
        uint256 _fundId,
        address _receiver,
        uint256 _quantity
    ) external validFund(_fundId) onlyInitiator(_fundId) nonReentrant whenNotPaused {
        Fund memory fund = funds[_fundId];
<<<<<<< HEAD
        if (msg.sender != fund.initiator) {
            revert Unauthorized();
        }

=======
>>>>>>> 3f835f8a
        if (fund.isSufficient == false || _quantity > fund.totalQuantity) {
            revert InsufficientFunds();
        }

        unchecked {
            funds[_fundId].totalQuantity -= _quantity;
        }

        CurrencyHandler.sendCurrency(
            fund.mainCurrency,
            _receiver,
            fund.mainDenomination * _quantity
        );
        for (uint256 i; i < fund.extraCurrencies.length; ++i) {
            CurrencyHandler.sendCurrency(
                fund.extraCurrencies[i],
                _receiver,
                fund.extraDenominations[i] * _quantity
            );
        }

        emit FundWithdrawal(
            _fundId,
            _receiver,
            _quantity
        );
    }
}<|MERGE_RESOLUTION|>--- conflicted
+++ resolved
@@ -191,13 +191,6 @@
         uint256 _quantity
     ) external validFund(_fundId) onlyInitiator(_fundId) nonReentrant whenNotPaused {
         Fund memory fund = funds[_fundId];
-<<<<<<< HEAD
-        if (msg.sender != fund.initiator) {
-            revert Unauthorized();
-        }
-
-=======
->>>>>>> 3f835f8a
         if (fund.isSufficient == false || _quantity > fund.totalQuantity) {
             revert InsufficientFunds();
         }
