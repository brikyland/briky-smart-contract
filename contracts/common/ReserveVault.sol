// SPDX-License-Identifier: MIT
pragma solidity ^0.8.20;

import {ReentrancyGuardUpgradeable} from "@openzeppelin/contracts-upgradeable/security/ReentrancyGuardUpgradeable.sol";

import {CurrencyHandler} from "../lib/CurrencyHandler.sol";

import {IAdmin} from "./interfaces/IAdmin.sol";

import {Pausable} from "./utilities/Pausable.sol";

import {ReserveVaultStorage} from "./storages/ReserveVaultStorage.sol";

contract ReserveVault is
ReserveVaultStorage,
Pausable,
ReentrancyGuardUpgradeable {
    string constant private VERSION = "v1.1.1";

    modifier validFund(uint256 _fundId) {
        if (_fundId == 0 || _fundId > fundNumber) {
            revert InvalidFundId();
        }
        _;
    }

    receive() external payable {}

    function initialize(address _admin) external initializer {
        __Pausable_init();
        __ReentrancyGuard_init();

        admin = _admin;
    }

    function version() external pure returns (string memory) {
        return VERSION;
    }

    function authorizeInitiator(
        address[] calldata _accounts,
        bool _isInitiator,
        bytes[] calldata _signatures
    ) external {
        IAdmin(admin).verifyAdminSignatures(
            abi.encode(
                address(this),
                "authorizeInitiator",
                _accounts,
                _isInitiator
            ),
            _signatures
        );

        if (_isInitiator) {
            for (uint256 i; i < _accounts.length; ++i) {
                if (isInitiator[_accounts[i]]) {
                    revert AuthorizedAccount(_accounts[i]);
                }
                isInitiator[_accounts[i]] = true;
                emit InitiatorAuthorization(_accounts[i]);
            }
        } else {
            for (uint256 i; i < _accounts.length; ++i) {
                if (!isInitiator[_accounts[i]]) {
                    revert NotAuthorizedAccount(_accounts[i]);
                }
                isInitiator[_accounts[i]] = false;
                emit InitiatorDeauthorization(_accounts[i]);
            }
        }
    }

    function getFund(uint256 _fundId) external view validFund(_fundId) returns (Fund memory) {
        return funds[_fundId];
    }

    function isFundSufficient(uint256 _fundId) external view validFund(_fundId) returns (bool) {
        return funds[_fundId].isSufficient;
    }

    function initiateFund(
        address _mainCurrency,
        uint256 _mainDenomination,
        address[] calldata _extraCurrencies,
        uint256[] calldata _extraDenominations
    ) external whenNotPaused returns (uint256) {
        if (!isInitiator[msg.sender]) {
            revert Unauthorized();
        }

        if (_extraCurrencies.length != _extraDenominations.length) {
            revert InvalidInput();
        }

        uint256 fundId = ++fundNumber;
        Fund storage fund = funds[fundId];

        IAdmin adminContract = IAdmin(admin);
        if (!adminContract.isAvailableCurrency(_mainCurrency)) {
            revert InvalidCurrency();
        }
        fund.mainCurrency = _mainCurrency;
        fund.mainDenomination = _mainDenomination;

        for (uint256 i; i < _extraCurrencies.length; ++i) {
            if (!adminContract.isAvailableCurrency(_extraCurrencies[i])) {
                revert InvalidCurrency();
            }
            if (_extraDenominations[i] == 0) {
                revert InvalidDenomination();
            }
            fund.extraCurrencies.push(_extraCurrencies[i]);
            fund.extraDenominations.push(_extraDenominations[i]);
        }

        fund.initiator = msg.sender;

        emit FundInitiation(
            fundId,
            msg.sender,
            _mainCurrency,
            _mainDenomination,
            _extraCurrencies,
            _extraDenominations
        );

        return fundId;
    }

    function expandFund(uint256 _fundId, uint256 _quantity) external validFund(_fundId) {
        _expandFund(_fundId, _quantity);
    }

    function safeExpandFund(
        uint256 _fundId,
        uint256 _quantity,
        uint256 _anchor
    ) external validFund(_fundId) {
        if (_anchor != funds[_fundId].totalQuantity) {
            revert BadAnchor();
        }

        _expandFund(_fundId, _quantity);
<<<<<<< HEAD
=======
    }

    function provideFund(uint256 _fundId) external payable validFund(_fundId) {
        _provideFund(_fundId);
>>>>>>> 348769e4
    }

    function safeProvideFund(uint256 _fundId, uint256 _anchor) external payable validFund(_fundId) {
        if (_anchor != funds[_fundId].totalQuantity) {
            revert BadAnchor();
        }

        _provideFund(_fundId);
    }

    function withdrawFund(
        uint256 _fundId,
        address _receiver,
        uint256 _quantity
    ) external validFund(_fundId) {
        _withdrawFund(_fundId, _receiver, _quantity);
    }

    function safeWithdrawFund(
        uint256 _fundId,
        address _receiver,
        uint256 _quantity,
        uint256 _anchor
    ) external validFund(_fundId) {
        if (_anchor != funds[_fundId].totalQuantity) {
            revert BadAnchor();
        }

        _withdrawFund(_fundId, _receiver, _quantity);
    }

    function _expandFund(uint256 _fundId, uint256 _quantity) private whenNotPaused {
        if (msg.sender != funds[_fundId].initiator) {
            revert Unauthorized();
        }

        if (funds[_fundId].isSufficient) {
            revert AlreadyProvided();
        }

        funds[_fundId].totalQuantity += _quantity;

        emit FundExpansion(_fundId, _quantity);
    }

    function _provideFund(uint256 _fundId) private nonReentrant whenNotPaused {
        Fund memory fund = funds[_fundId];
        if (msg.sender != fund.initiator) {
            revert Unauthorized();
        }

        if (fund.isSufficient == true) {
            revert AlreadyProvided();
        }

        uint256 totalNative;
        if (fund.totalQuantity != 0) {
            if (fund.mainDenomination != 0) {
                if (fund.mainCurrency == address(0)) {
                    totalNative += fund.mainDenomination * fund.totalQuantity;
                } else {
                    CurrencyHandler.receiveERC20(
                        fund.mainCurrency,
                        fund.mainDenomination * fund.totalQuantity
                    );
                }
            }

            for (uint256 i; i < fund.extraCurrencies.length; ++i) {
                if (fund.mainCurrency == address(0)) {
                    totalNative += fund.extraDenominations[i] * fund.totalQuantity;
                } else {
                    CurrencyHandler.receiveERC20(
                        fund.extraCurrencies[i],
                        fund.extraDenominations[i] * fund.totalQuantity
                    );
                }
            }
        }

        CurrencyHandler.receiveNative(totalNative);

        funds[_fundId].isSufficient = true;

        emit FundProvision(_fundId);
    }

    function _withdrawFund(
        uint256 _fundId,
        address _receiver,
        uint256 _quantity
    ) private nonReentrant whenNotPaused {
        Fund memory fund = funds[_fundId];

        if (fund.isSufficient == false || _quantity > fund.totalQuantity) {
            revert InsufficientFunds();
        }

        unchecked {
            funds[_fundId].totalQuantity -= _quantity;
        }

        CurrencyHandler.sendCurrency(
            fund.mainCurrency,
            _receiver,
            fund.mainDenomination * _quantity
        );
        for (uint256 i; i < fund.extraCurrencies.length; ++i) {
            CurrencyHandler.sendCurrency(
                fund.extraCurrencies[i],
                _receiver,
                fund.extraDenominations[i] * _quantity
            );
        }

        emit FundWithdrawal(
            _fundId,
            _receiver,
            _quantity
        );
    }
}<|MERGE_RESOLUTION|>--- conflicted
+++ resolved
@@ -142,13 +142,10 @@
         }
 
         _expandFund(_fundId, _quantity);
-<<<<<<< HEAD
-=======
     }
 
     function provideFund(uint256 _fundId) external payable validFund(_fundId) {
         _provideFund(_fundId);
->>>>>>> 348769e4
     }
 
     function safeProvideFund(uint256 _fundId, uint256 _anchor) external payable validFund(_fundId) {
