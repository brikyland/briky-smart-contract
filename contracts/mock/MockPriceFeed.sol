// SPDX-License-Identifier: MIT
pragma solidity ^0.8.20;

import {AggregatorV3Interface} from "@chainlink/contracts/src/v0.8/shared/interfaces/AggregatorV3Interface.sol";
import {Initializable} from "@openzeppelin/contracts-upgradeable/proxy/utils/Initializable.sol";

contract MockPriceFeed is AggregatorV3Interface, Initializable {
<<<<<<< HEAD
    int256 private _answer;
    uint8 private _decimals;
    uint80 private _roundId;
    uint256 private _startedAt;
    uint256 private _updatedAt;
    uint80 private _answeredInRound;

    function initialize(
        int256 answer,
        uint8 decimals_
=======
    uint256 private answer;
    uint80 private roundId;
    uint256 private startedAt;
    uint256 private updatedAt;
    uint80 private answeredInRound;

    uint8 public decimals;

    function initialize(
        uint256 _answer,
        uint8 _decimals
>>>>>>> 55fedd6b
    ) public initializer {
        answer = _answer;
        decimals = _decimals;
        roundId = 1;
        startedAt = block.timestamp;
        updatedAt = block.timestamp;
        answeredInRound = 1;
    }

    function description() external pure override returns (string memory) {
        return "Mock Price Feed";
    }

    function version() external pure override returns (uint256) {
        return 1;
    }

    function getRoundData(uint80 _roundId)
        external
        pure
        override
        returns (
            uint80,
            int256 _answer,
            uint256 _startedAt,
            uint256 _updatedAt,
            uint80 _answeredInRound
        )
    {
        return (
            _roundId,
            int256(_answer),
            _startedAt,
            _updatedAt,
            _answeredInRound
        );
    }

    function latestRoundData()
        external
        pure
        override
        returns (
            uint80 _roundId,
            int256 _answer,
            uint256 _startedAt,
            uint256 _updatedAt,
            uint80 _answeredInRound
        )
    {
        return (
            _roundId,
            int256(_answer),
            _startedAt,
            _updatedAt,
            _answeredInRound
        );
    }

    // Admin functions to update values
<<<<<<< HEAD
    function updateAnswer(int256 newAnswer) external {
        _answer = newAnswer;
        _updatedAt = block.timestamp;
=======
    function updateAnswer(uint256 _newAnswer) external {
        answer = _newAnswer;
        updatedAt = block.timestamp;
>>>>>>> 55fedd6b
    }

    function updateDecimals(uint8 _newDecimals) external {
        decimals = _newDecimals;
    }

    function updateData(int256 newAnswer, uint8 newDecimals) external {
        _answer = newAnswer;
        _decimals = newDecimals;
    }
} <|MERGE_RESOLUTION|>--- conflicted
+++ resolved
@@ -5,18 +5,6 @@
 import {Initializable} from "@openzeppelin/contracts-upgradeable/proxy/utils/Initializable.sol";
 
 contract MockPriceFeed is AggregatorV3Interface, Initializable {
-<<<<<<< HEAD
-    int256 private _answer;
-    uint8 private _decimals;
-    uint80 private _roundId;
-    uint256 private _startedAt;
-    uint256 private _updatedAt;
-    uint80 private _answeredInRound;
-
-    function initialize(
-        int256 answer,
-        uint8 decimals_
-=======
     uint256 private answer;
     uint80 private roundId;
     uint256 private startedAt;
@@ -28,7 +16,6 @@
     function initialize(
         uint256 _answer,
         uint8 _decimals
->>>>>>> 55fedd6b
     ) public initializer {
         answer = _answer;
         decimals = _decimals;
@@ -89,15 +76,9 @@
     }
 
     // Admin functions to update values
-<<<<<<< HEAD
-    function updateAnswer(int256 newAnswer) external {
-        _answer = newAnswer;
-        _updatedAt = block.timestamp;
-=======
     function updateAnswer(uint256 _newAnswer) external {
         answer = _newAnswer;
         updatedAt = block.timestamp;
->>>>>>> 55fedd6b
     }
 
     function updateDecimals(uint8 _newDecimals) external {
