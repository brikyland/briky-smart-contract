// SPDX-License-Identifier: MIT
pragma solidity ^0.8.20;

import {ReentrancyGuardUpgradeable} from "@openzeppelin/contracts-upgradeable/security/ReentrancyGuardUpgradeable.sol";

import {CurrencyHandler} from "../lib/CurrencyHandler.sol";
import {Formula} from "../lib/Formula.sol";

import {IAdmin} from "../common/interfaces/IAdmin.sol";

import {CommonConstant} from "../common/constants/CommonConstant.sol";

import {Administrable} from "../common/utilities/Administrable.sol";
import {Discountable} from "../common/utilities/Discountable.sol";
import {Pausable} from "../common/utilities/Pausable.sol";

import {ICommissionToken} from "../land/interfaces/ICommissionToken.sol";
import {IEstateToken} from "../land/interfaces/IEstateToken.sol";

import {CommissionDispatchable} from "../land/utilities/CommissionDispatchable.sol";

import {EstateMarketplaceStorage} from "../lux/storages/EstateMarketplaceStorage.sol";

contract EstateMarketplace is
EstateMarketplaceStorage,
Administrable,
CommissionDispatchable,
Discountable,
Pausable,
ReentrancyGuardUpgradeable {
    using Formula for uint256;

    string constant private VERSION = "v1.2.1";

    modifier validOffer(uint256 _offerId) {
        if (_offerId == 0 || _offerId > offerNumber) {
            revert InvalidOfferId();
        }
        _;
    }

    receive() external payable {}

    function initialize(
        address _admin,
        address _estateToken,
        address _commissionToken
    ) external initializer {
        __Pausable_init();
        __ReentrancyGuard_init();

        __CommissionDispatchable_init(_commissionToken);

        admin = _admin;
        estateToken = _estateToken;
    }

    function version() external pure returns (string memory) {
        return VERSION;
    }

    function getOffer(uint256 _offerId)
    external view validOffer(_offerId) returns (Offer memory) {
        return offers[_offerId];
    }

    function list(
        uint256 _tokenId,
        uint256 _sellingAmount,
        uint256 _unitPrice,
        address _currency,
        bool _isDivisible
    ) external onlyAvailableCurrency(_currency) whenNotPaused returns (uint256) {
        IEstateToken estateTokenContract = IEstateToken(estateToken);
        if (!estateTokenContract.isAvailable(_tokenId)) {
            revert InvalidTokenId();
        }

        if (_unitPrice == 0) {
            revert InvalidUnitPrice();
        }

        if (_sellingAmount == 0
            || _sellingAmount > estateTokenContract.balanceOf(msg.sender, _tokenId)) {
            revert InvalidSellingAmount();
        }

        uint256 offerId = ++offerNumber;

        offers[offerId] = Offer(
            _tokenId,
            _sellingAmount,
            0,
            _unitPrice,
            _currency,
            _isDivisible,
            OfferState.Selling,
            msg.sender
        );

        emit NewOffer(
            offerId,
            _tokenId,
            msg.sender,
            _sellingAmount,
            _unitPrice,
            _currency,
            _isDivisible
        );

        return offerId;
    }

    function buy(uint256 _offerId) external payable validOffer(_offerId) returns (uint256) {
        return _buy(_offerId, offers[_offerId].sellingAmount - offers[_offerId].soldAmount);
    }

    function buy(uint256 _offerId, uint256 _amount) external payable validOffer(_offerId) returns (uint256) {
        if (!offers[_offerId].isDivisible) {
            revert NotDivisible();
        }

        return _buy(_offerId, _amount);
    }

    function safeBuy(uint256 _offerId, uint256 _anchor) external payable validOffer(_offerId) returns (uint256) {
        if (_anchor != offers[_offerId].tokenId) {
            revert BadAnchor();
        }

        return _buy(_offerId, offers[_offerId].sellingAmount - offers[_offerId].soldAmount);
    }

    function safeBuy(
        uint256 _offerId,
        uint256 _amount,
        uint256 _anchor
    ) external payable validOffer(_offerId) returns (uint256) {
        if (_anchor != offers[_offerId].tokenId) {
            revert BadAnchor();
        }

        if (!offers[_offerId].isDivisible) {
            revert NotDivisible();
        }

        return _buy(_offerId, _amount);
    }

    function cancel(uint256 _offerId) external nonReentrant validOffer(_offerId) whenNotPaused {
        Offer storage offer = offers[_offerId];
        if (msg.sender != offer.seller && !IAdmin(admin).isManager(msg.sender)) {
            revert Unauthorized();
        }
        if (offer.state != OfferState.Selling) {
            revert InvalidCancelling();
        }

        offer.state = OfferState.Cancelled;

        emit OfferCancellation(_offerId);
    }

    function _buy(uint256 _offerId, uint256 _amount)
    internal nonReentrant whenNotPaused returns (uint256) {
        if (_amount == 0) {
            revert InvalidAmount();
        }

        Offer storage offer = offers[_offerId];
        if (msg.sender == offer.seller
            || offer.state != OfferState.Selling) {
            revert InvalidBuying();
        }

        address seller = offer.seller;
        uint256 sellingAmount = offer.sellingAmount;
        uint256 newSoldAmount = offer.soldAmount + _amount;
        if (newSoldAmount > sellingAmount) {
            revert NotEnoughTokensToSell();
        }

        IEstateToken estateTokenContract = IEstateToken(estateToken);
        uint256 tokenId = offer.tokenId;
        uint256 value = offer.unitPrice.scale(_amount, 10 ** estateTokenContract.decimals());
        (
            address royaltyReceiver,
            uint256 royalty
        ) = estateTokenContract.royaltyInfo(tokenId, value);

        address currency = offer.currency;
<<<<<<< HEAD
        royaltyAmount = _applyDiscount(royaltyAmount, currency);
        
        CurrencyHandler.receiveCurrency(currency, value + royaltyAmount);
        uint256 commissionAmount = _dispatchCommission(
=======
        royalty = _applyDiscount(royalty, currency);

        CurrencyHandler.receiveCurrency(currency, value + royalty);
        uint256 commission = _dispatchCommission(
>>>>>>> 9d8f6808
            tokenId,
            royalty,
            currency
        );

        CurrencyHandler.sendCurrency(currency, seller, value);
<<<<<<< HEAD
        CurrencyHandler.sendCurrency(currency, royaltyReceiver, royaltyAmount - commissionAmount);
=======
        CurrencyHandler.sendCurrency(currency, royaltyReceiver, royalty - commission);
>>>>>>> 9d8f6808

        offer.soldAmount = newSoldAmount;
        if (newSoldAmount == sellingAmount) {
            offer.state = OfferState.Sold;
        }
        estateTokenContract.safeTransferFrom(
            seller,
            msg.sender,
            tokenId,
            _amount,
            ""
        );

        emit OfferSale(
            _offerId,
            msg.sender,
            _amount,
            value
        );

        return value + royalty;
    }
}<|MERGE_RESOLUTION|>--- conflicted
+++ resolved
@@ -189,28 +189,17 @@
         ) = estateTokenContract.royaltyInfo(tokenId, value);
 
         address currency = offer.currency;
-<<<<<<< HEAD
-        royaltyAmount = _applyDiscount(royaltyAmount, currency);
-        
-        CurrencyHandler.receiveCurrency(currency, value + royaltyAmount);
-        uint256 commissionAmount = _dispatchCommission(
-=======
         royalty = _applyDiscount(royalty, currency);
 
         CurrencyHandler.receiveCurrency(currency, value + royalty);
         uint256 commission = _dispatchCommission(
->>>>>>> 9d8f6808
             tokenId,
             royalty,
             currency
         );
 
         CurrencyHandler.sendCurrency(currency, seller, value);
-<<<<<<< HEAD
-        CurrencyHandler.sendCurrency(currency, royaltyReceiver, royaltyAmount - commissionAmount);
-=======
         CurrencyHandler.sendCurrency(currency, royaltyReceiver, royalty - commission);
->>>>>>> 9d8f6808
 
         offer.soldAmount = newSoldAmount;
         if (newSoldAmount == sellingAmount) {
