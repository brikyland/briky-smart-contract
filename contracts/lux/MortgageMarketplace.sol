// SPDX-License-Identifier: MIT
pragma solidity ^0.8.20;

import {ReentrancyGuardUpgradeable} from "@openzeppelin/contracts-upgradeable/security/ReentrancyGuardUpgradeable.sol";
import {ERC165CheckerUpgradeable} from "@openzeppelin/contracts-upgradeable/utils/introspection/ERC165CheckerUpgradeable.sol";

import {CurrencyHandler} from "../common/utilities/CurrencyHandler.sol";
import {Formula} from "../common/utilities/Formula.sol";

import {IAdmin} from "../common/interfaces/IAdmin.sol";

import {CommonConstant} from "../common/constants/CommonConstant.sol";

import {Administrable} from "../common/utilities/Administrable.sol";
import {Discountable} from "../common/utilities/Discountable.sol";
import {Pausable} from "../common/utilities/Pausable.sol";

import {ICommissionToken} from "../land/interfaces/ICommissionToken.sol";

import {CommissionDispatchable} from "../land/utilities/CommissionDispatchable.sol";

import {IEstateMortgageToken} from "../lend/interfaces/IEstateMortgageToken.sol";
import {IMortgageToken} from "../lend/interfaces/IMortgageToken.sol";

import {MortgageMarketplaceStorage} from "../lux/storages/MortgageMarketplaceStorage.sol";

import {ERC721Marketplace} from "./ERC721Marketplace.sol";

contract MortgageMarketplace is
MortgageMarketplaceStorage,
ERC721Marketplace,
CommissionDispatchable {
    using ERC165CheckerUpgradeable for address;

    string constant private VERSION = "v1.2.1";

    function _validCollection(
        address _collection
    ) internal override view returns (bool) {
        return _collection.supportsInterface(type(IMortgageToken).interfaceId);
    }
    
    function _validToken(
        address _collection,
<<<<<<< HEAD
        uint256 _tokenId,
        uint256 _price,
        address _currency
    ) external onlyAvailableCurrency(_currency) whenNotPaused returns (uint256) {
        if (!isCollection[_collection]) {
            revert InvalidCollection();
        }

        IMortgageToken mortgageTokenContract = IMortgageToken(_collection);
        if (mortgageTokenContract.ownerOf(_tokenId) != msg.sender) {
            revert InvalidTokenId();
        }

        Mortgage memory mortgage = mortgageTokenContract.getMortgage(_tokenId);
        if (mortgage.state != MortgageState.Supplied
            || mortgage.due <= block.timestamp) {
            revert UnavailableMortgage();
        }

        if (_price == 0) {
            revert InvalidPrice();
        }

        uint256 offerId = ++offerNumber;

        offers[offerId] = Offer(
            _collection,
            _tokenId,
            _price,
            _currency,
            OfferState.Selling,
            msg.sender
        );

        emit NewOffer(
            _collection,
            offerId,
            _tokenId,
            msg.sender,
            _price,
            _currency
        );

        return offerId;
    }

    function buy(uint256 _offerId) external payable validOffer(_offerId) returns (uint256) {
        return _buy(_offerId);
    }

    function safeBuy(uint256 _offerId, uint256 _anchor) external payable validOffer(_offerId) returns (uint256) {
        if (_anchor != offers[_offerId].tokenId) {
            revert BadAnchor();
        }

        return _buy(_offerId);
    }

    function cancel(uint256 _offerId) external nonReentrant validOffer(_offerId) whenNotPaused {
        Offer storage offer = offers[_offerId];
        if (msg.sender != offer.seller && !IAdmin(admin).isManager(msg.sender)) {
            revert Unauthorized();
        }
        if (offer.state != OfferState.Selling) {
            revert InvalidCancelling();
        }

        offer.state = OfferState.Cancelled;

        emit OfferCancellation(_offerId);
    }

    function _buy(uint256 _offerId) internal nonReentrant whenNotPaused returns (uint256) {
        Offer storage offer = offers[_offerId];

        address collection = offer.collection;

        IMortgageToken mortgageTokenContract = IMortgageToken(collection);
        uint256 tokenId = offer.tokenId;
        Mortgage memory mortgage = mortgageTokenContract.getMortgage(tokenId);
        if (mortgage.state != MortgageState.Supplied
            || mortgage.due <= block.timestamp) {
            revert UnavailableMortgage();
        }

        address seller = offer.seller;
        if (msg.sender == seller || offer.state != OfferState.Selling) {
            revert InvalidBuying();
        }

        uint256 price = offer.price;
        (
            address royaltyReceiver,
            uint256 royalty
        ) = mortgageTokenContract.royaltyInfo(tokenId, price);

        address currency = offer.currency;
        royalty = _applyDiscount(royalty, currency);

        CurrencyHandler.receiveCurrency(currency, price + royalty);

        uint256 commission;
        if (collection.supportsInterface(type(IEstateMortgageToken).interfaceId)) {
            commission = _dispatchCommission(
                offer.tokenId,
                royalty,
                currency
            );
        }

        CurrencyHandler.sendCurrency(currency, seller, price);
        CurrencyHandler.sendCurrency(currency, royaltyReceiver, royalty - commission);

        offer.state = OfferState.Sold;
        mortgageTokenContract.safeTransferFrom(
            seller,
            msg.sender,
            tokenId,
            ""
        );

        emit OfferSale(
            _offerId,
            msg.sender,
            royaltyReceiver,
            royalty
        );

        return price + royalty;
=======
        uint256 _tokenId
    ) internal override view returns (bool) {
        Mortgage memory mortgage = IMortgageToken(_collection).getMortgage(_tokenId);
        return mortgage.state == MortgageState.Supplied
            && mortgage.due > block.timestamp;
>>>>>>> f1616cc0
    }
}<|MERGE_RESOLUTION|>--- conflicted
+++ resolved
@@ -42,142 +42,10 @@
     
     function _validToken(
         address _collection,
-<<<<<<< HEAD
-        uint256 _tokenId,
-        uint256 _price,
-        address _currency
-    ) external onlyAvailableCurrency(_currency) whenNotPaused returns (uint256) {
-        if (!isCollection[_collection]) {
-            revert InvalidCollection();
-        }
-
-        IMortgageToken mortgageTokenContract = IMortgageToken(_collection);
-        if (mortgageTokenContract.ownerOf(_tokenId) != msg.sender) {
-            revert InvalidTokenId();
-        }
-
-        Mortgage memory mortgage = mortgageTokenContract.getMortgage(_tokenId);
-        if (mortgage.state != MortgageState.Supplied
-            || mortgage.due <= block.timestamp) {
-            revert UnavailableMortgage();
-        }
-
-        if (_price == 0) {
-            revert InvalidPrice();
-        }
-
-        uint256 offerId = ++offerNumber;
-
-        offers[offerId] = Offer(
-            _collection,
-            _tokenId,
-            _price,
-            _currency,
-            OfferState.Selling,
-            msg.sender
-        );
-
-        emit NewOffer(
-            _collection,
-            offerId,
-            _tokenId,
-            msg.sender,
-            _price,
-            _currency
-        );
-
-        return offerId;
-    }
-
-    function buy(uint256 _offerId) external payable validOffer(_offerId) returns (uint256) {
-        return _buy(_offerId);
-    }
-
-    function safeBuy(uint256 _offerId, uint256 _anchor) external payable validOffer(_offerId) returns (uint256) {
-        if (_anchor != offers[_offerId].tokenId) {
-            revert BadAnchor();
-        }
-
-        return _buy(_offerId);
-    }
-
-    function cancel(uint256 _offerId) external nonReentrant validOffer(_offerId) whenNotPaused {
-        Offer storage offer = offers[_offerId];
-        if (msg.sender != offer.seller && !IAdmin(admin).isManager(msg.sender)) {
-            revert Unauthorized();
-        }
-        if (offer.state != OfferState.Selling) {
-            revert InvalidCancelling();
-        }
-
-        offer.state = OfferState.Cancelled;
-
-        emit OfferCancellation(_offerId);
-    }
-
-    function _buy(uint256 _offerId) internal nonReentrant whenNotPaused returns (uint256) {
-        Offer storage offer = offers[_offerId];
-
-        address collection = offer.collection;
-
-        IMortgageToken mortgageTokenContract = IMortgageToken(collection);
-        uint256 tokenId = offer.tokenId;
-        Mortgage memory mortgage = mortgageTokenContract.getMortgage(tokenId);
-        if (mortgage.state != MortgageState.Supplied
-            || mortgage.due <= block.timestamp) {
-            revert UnavailableMortgage();
-        }
-
-        address seller = offer.seller;
-        if (msg.sender == seller || offer.state != OfferState.Selling) {
-            revert InvalidBuying();
-        }
-
-        uint256 price = offer.price;
-        (
-            address royaltyReceiver,
-            uint256 royalty
-        ) = mortgageTokenContract.royaltyInfo(tokenId, price);
-
-        address currency = offer.currency;
-        royalty = _applyDiscount(royalty, currency);
-
-        CurrencyHandler.receiveCurrency(currency, price + royalty);
-
-        uint256 commission;
-        if (collection.supportsInterface(type(IEstateMortgageToken).interfaceId)) {
-            commission = _dispatchCommission(
-                offer.tokenId,
-                royalty,
-                currency
-            );
-        }
-
-        CurrencyHandler.sendCurrency(currency, seller, price);
-        CurrencyHandler.sendCurrency(currency, royaltyReceiver, royalty - commission);
-
-        offer.state = OfferState.Sold;
-        mortgageTokenContract.safeTransferFrom(
-            seller,
-            msg.sender,
-            tokenId,
-            ""
-        );
-
-        emit OfferSale(
-            _offerId,
-            msg.sender,
-            royaltyReceiver,
-            royalty
-        );
-
-        return price + royalty;
-=======
         uint256 _tokenId
     ) internal override view returns (bool) {
         Mortgage memory mortgage = IMortgageToken(_collection).getMortgage(_tokenId);
         return mortgage.state == MortgageState.Supplied
             && mortgage.due > block.timestamp;
->>>>>>> f1616cc0
     }
 }