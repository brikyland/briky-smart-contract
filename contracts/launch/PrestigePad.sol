// SPDX-License-Identifier: UNLICENSED
pragma solidity ^0.8.20;

/// @openzeppelin/contracts-upgradeable/
import {IERC165Upgradeable} from "@openzeppelin/contracts-upgradeable/interfaces/IERC165Upgradeable.sol";
import {ReentrancyGuardUpgradeable} from "@openzeppelin/contracts-upgradeable/security/ReentrancyGuardUpgradeable.sol";
import {ERC165Upgradeable} from "@openzeppelin/contracts-upgradeable/utils/introspection/ERC165Upgradeable.sol";

/// contracts/common/constants/
import {CommonConstant} from "../common/constants/CommonConstant.sol";

/// contracts/common/interfaces/
import {IAdmin} from "../common/interfaces/IAdmin.sol";
import {IPriceWatcher} from "../common/interfaces/IPriceWatcher.sol";
import {IReserveVault} from "../common/interfaces/IReserveVault.sol";

/// contracts/common/utilities/
import {Administrable} from "../common/utilities/Administrable.sol";
import {CurrencyHandler} from "../common/utilities/CurrencyHandler.sol";
import {Discountable} from "../common/utilities/Discountable.sol";
import {Formula} from "../common/utilities/Formula.sol";
import {Pausable} from "../common/utilities/Pausable.sol";
import {Validatable} from "../common/utilities/Validatable.sol";

/// contracts/launch/constants/
import {PrestigePadConstant} from "./constants/PrestigePadConstant.sol";

/// contracts/launch/interfaces/
import {IPrestigePad} from "./interfaces/IPrestigePad.sol";
import {IProjectToken} from "./interfaces/IProjectToken.sol";
import {IProjectLaunchpad} from "./interfaces/IProjectLaunchpad.sol";
import {IProjectTokenReceiver} from "./interfaces/IProjectTokenReceiver.sol";

/// contracts/launch/storages/
import {PrestigePadStorage} from "./storages/PrestigePadStorage.sol";

/// contracts/launch/utilities/
import {ProjectTokenReceiver} from "./utilities/ProjectTokenReceiver.sol";

/**
 *  @author Briky Team
 *
 *  @notice The `PrestigePad` contract facilitates the launch of real estate project through crowdfunding. Authorized
 *          initiators
 *
 *  @dev    Implementation involves server-side support.
 *  @dev    ERC-20 tokens are identified by their contract addresses.
 *          Native coin is represented by the zero address (0x0000000000000000000000000000000000000000).
 *  @dev    Quantities are expressed in absolute units. Scale these values by `10 ** IAssetToken(projectToken).decimals()` to
 *          obtain the correct amounts under the `IAssetToken` convention.
 */
contract PrestigePad is
PrestigePadStorage,
ERC165Upgradeable,
ProjectTokenReceiver,
Administrable,
Discountable,
Pausable,
Validatable,
ReentrancyGuardUpgradeable {
    /** ===== LIBRARY ===== **/
    using Formula for uint256;


    /** ===== CONSTANT ===== **/
    string constant private VERSION = "v1.2.1";


    /** ===== MODIFIER ===== **/
    /**
     *  @notice Verify a valid launch identifier.
     *
     *          Name        Description
     *  @param  _launchId   Launch identifier.
     */
    modifier validLaunch(
        uint256 _launchId
    ) {
        if (_launchId == 0 || _launchId > launchNumber) {
            revert InvalidLaunchId();
        }
        _;
    }

    /**
     *  @notice Verify a valid round identifier.
     *
     *          Name        Description
     *  @param  _roundId    Round identifier.
     */
    modifier validRound(
        uint256 _roundId
    ) {
        if (_roundId == 0 || _roundId > roundNumber) {
            revert InvalidRoundId();
        }
        _;
    }

    /**
     *  @notice Verify the message sender is the initiator of a launch.
     *
     *          Name        Description
     *  @param  _launchId   Launch identifier.
     */
    modifier onlyInitiator(
        uint256 _launchId
    ) {
        if (msg.sender != launches[_launchId].initiator) {
            revert Unauthorized();
        }
        _;
    }


    /** ===== FUNCTION ===== **/
    /* --- Common --- */
    /**
     *  @notice Executed on a call to this contract with empty calldata.
     */
    receive() external payable {}

    /**
     *  @return Version of implementation.
     */
    function version() external pure returns (string memory) {
        return VERSION;
    }


    /* --- Initialization --- */
    /**
     *  @notice Initialize the contract after deployment, serving as the constructor.
     *
     *          Name                Description
     *  @param  _admin              `Admin` contract address.
     *  @param  _projectToken       `ProjectToken` contract address.
     *  @param  _priceWatcher       `PriceWatcher` contract address.
     *  @param  _feeReceiver        `FeeReceiver` contract address.
     *  @param  _reserveVault       `ReserveVault` contract address.
     *  @param  _validator          Validator address.
     *  @param  _baseMinUnitPrice   Minimum unit price denominated in USD.
     *  @param  _baseMaxUnitPrice   Maximum unit price denominated in USD.
     */
    function initialize(
        address _admin,
        address _projectToken,
        address _priceWatcher,
        address _feeReceiver,
        address _reserveVault,
        address _validator,
        uint256 _baseMinUnitPrice,
        uint256 _baseMaxUnitPrice
    ) external
    initializer {
        /// Initializer
        __Pausable_init();
        __ReentrancyGuard_init();
        __Validatable_init(_validator);

        /// Dependency
        admin = _admin;
        projectToken = _projectToken;
        priceWatcher = _priceWatcher;
        feeReceiver = _feeReceiver;
        reserveVault = _reserveVault;

        /// Configuration
        baseMinUnitPrice = _baseMinUnitPrice;
        baseMaxUnitPrice = _baseMaxUnitPrice;
        emit BaseUnitPriceRangeUpdate(
            _baseMinUnitPrice,
            _baseMaxUnitPrice
        );
    }


    /* --- Administration --- */
    /**
     *  @notice Update the acceptable range of unit price denominated in USD.
     *
     *          Name                Description
     *  @param  _baseMinUnitPrice   New minimum unit price denominated in USD.
     *  @param  _baseMaxUnitPrice   New maximum unit price denominated in USD.
     *  @param  _signatures         Array of admin signatures.
     * 
     *  @dev    Administrative operator.
     */
    function updateBaseUnitPriceRange(
        uint256 _baseMinUnitPrice,
        uint256 _baseMaxUnitPrice,
        bytes[] calldata _signatures
    ) external {
        IAdmin(admin).verifyAdminSignatures(
            abi.encode(
                address(this),
                "updateBaseUnitPriceRange",
                _baseMinUnitPrice,
                _baseMaxUnitPrice
            ),
            _signatures
        );

        if (_baseMinUnitPrice > _baseMaxUnitPrice) {
            revert InvalidInput();
        }
        baseMinUnitPrice = _baseMinUnitPrice;
        baseMaxUnitPrice = _baseMaxUnitPrice;
        emit BaseUnitPriceRangeUpdate(
            _baseMinUnitPrice,
            _baseMaxUnitPrice
        );
    }


    /* --- Query --- */
    /**
     *          Name            Description
     *  @param  _launchId       Launch identifier.
     *
     *  @return Configuration and rounds of the launch.
     */
    function getLaunch(
        uint256 _launchId
    ) external view
    validLaunch(_launchId)
    returns (PrestigePadLaunch memory) {
        return launches[_launchId];
    }

    /**
     *          Name            Description
     *  @param  _roundId        Round identifier.
     *
     *  @return Configuration and progress of the round.
     *
     *  @dev    Phases of a round:
     *          - Unscheduled: agenda.raiseStartsAt = 0
     *          - Scheduled: block.timestamp < agenda.raiseStartsAt
     *          - Raise: agenda.raiseStartsAt <= block.timestamp < agenda.raiseEndsAt
     *          - Awaiting Confirmation: agenda.raiseEndsAt
     *                                      <= block.timestamp
     *                                      < agenda.raiseEndsAt + PrestigePadConstant.RAISE_CONFIRMATION_TIME_LIMIT
     *          - Confirmed: agenda.confirmedAt > 0
     *          - Cancelled: quota.totalSupply = 0
     */
    function getRound(
        uint256 _roundId
    ) external view
    validRound(_roundId)
    returns (PrestigePadRound memory) {
        return rounds[_roundId];
    }

    /**
     *          Name            Description
     *  @param  _launchId       Launch identifier.
     *
     *  @return Whether the launch has been finalized.
     */
    function isFinalized(
        uint256 _launchId
    ) external view returns (bool) {
        return launches[_launchId].isFinalized;
    }

    /**
     *          Name            Description
     *  @param  _account        Account address.
     *  @param  _launchId       Launch identifier.
     *  @param  _at             Reference timestamp.
     *
     *  @return Allocation of the account at the reference timestamp.
     */
    function allocationOfAt(
        address _account,
        uint256 _launchId,
        uint256 _at
    ) external view
    validLaunch(_launchId)
    returns (uint256) {
        if (_at > block.timestamp) {
            revert InvalidTimestamp();
        }
        uint256 allocation = 0;
        PrestigePadLaunch storage launch = launches[_launchId];
        uint256 currentIndex = launch.currentIndex;
        /// @dev    Unwithdrawn tokens from previous rounds.
        for (uint256 i = 0; i <= currentIndex; ++i) {
            uint256 roundId = launch.roundIds[i];
            uint256 withdrawAt = withdrawAt[roundId][_account];
            if (_at >= rounds[roundId].agenda.confirmAt) {
                if (withdrawAt == 0 || _at < withdrawAt) {
                    allocation += contributions[roundId][_account];
                }
            } else break;
        }

        return allocation * 10 ** IProjectToken(projectToken).decimals();
    }

    /**
     *          Name            Description
     *  @param  _interfaceId    Interface identifier.
     *
     *  @return Whether the interface is supported.
     */
    function supportsInterface(
        bytes4 _interfaceId
    ) public view virtual override(
        IERC165Upgradeable,
        ERC165Upgradeable
    ) returns (bool) {
        return _interfaceId == type(IProjectLaunchpad).interfaceId
            || _interfaceId == type(IProjectTokenReceiver).interfaceId
            || super.supportsInterface(_interfaceId);
    }


    /* --- Command --- */
    /**
     *  @notice Initiate a new launch for an estate project.
     *
     *          Name                Description
     *  @param  _initiator          Initiator address.
     *  @param  _zone               Zone code.
     *  @param  _projectURI         URI of project metadata.
     *  @param  _launchURI          URI of launch metadata.
     *  @param  _initialQuantity    Initial quantity of tokens to be minted for the initiator.
     *  @param  _feeRate            Fraction of raised value charged as fee, applied for all rounds.
     *  @param  _validation         Validation package from the validator.
     *
     *  @return New launch identifier.
     *
     *  @dev    Permission: Executives active in the zone of the estate.
     */
    function initiateLaunch(
        address _initiator,
        bytes32 _zone,
        string calldata _projectURI,
        string calldata _launchURI,
        uint256 _initialQuantity,
        uint256 _feeRate,
        Validation calldata _validation
    ) external
    whenNotPaused
    nonReentrant
    onlyExecutive
    returns (uint256) {
        _validate(
            abi.encode(
                _projectURI,
                _launchURI
            ),
            _validation
        );

        if (!IAdmin(admin).isActiveIn(_zone, msg.sender)) {
            revert Unauthorized();
        }

        if (!IProjectToken(projectToken).isInitiatorIn(_zone, _initiator)) {
            revert NotRegisteredInitiator();
        }

        uint256 launchId = ++launchNumber;
        PrestigePadLaunch storage launch = launches[launchId];
        launch.uri = _launchURI;
        launch.initiator = _initiator;

        Rate memory rate = Rate(_feeRate, CommonConstant.RATE_DECIMALS);
        launch.feeRate = rate;

        IProjectToken projectTokenContract = IProjectToken(projectToken);
        /// @dev    Launch new project.
        uint256 projectId = projectTokenContract.launchProject(
            _zone,
            launchId,
            _initiator,
            _projectURI
        );
        launch.projectId = projectId;

        /// @dev    The first round of the launch is for the initial quantity.
        uint256 roundId = ++roundNumber;
        launch.roundIds.push(roundId);

        PrestigePadRound storage round = rounds[roundId];
        round.quota.totalQuantity = _initialQuantity;
        round.agenda.raiseStartsAt = round.agenda.confirmAt = uint40(block.timestamp);

        if (_initialQuantity != 0) {
            uint256 initialAmount = _initialQuantity * 10 ** projectTokenContract.decimals();
            projectTokenContract.mint(projectId, initialAmount);
            /// @dev    Transfer the initial quantity to the initiator.
            projectTokenContract.safeTransferFrom(
                address(this),
                _initiator,
                projectId,
                initialAmount,
                ""
            );
        }

        emit NewLaunch(
            launchId,
            projectId,
            _initiator,
            _launchURI,
            _initialQuantity,
            rate
        );

        return launchId;
    }


    /**
     *  @notice Update the URI of information of a launch.
     *  @notice Update only if the launch is not finalized.
     *
     *          Name                    Description
     *  @param  _launchId               Launch identifier.
     *  @param  _uri                    URI of launch metadata.
     *  @param  _validation             Validation package from the validator.
     *
     *  @dev    Permission: Initiator of the launch.
     */
    function updateLaunchURI(
        uint256 _launchId,
        string calldata _uri,
        Validation calldata _validation
    ) external
    whenNotPaused
    validLaunch(_launchId)
    onlyInitiator(_launchId) {
        _validate(
            abi.encode(
            _launchId,
                _uri
            ),
            _validation
        );

        if (launches[_launchId].isFinalized) {
            revert AlreadyFinalized();
        }

        launches[_launchId].uri = _uri;
        emit LaunchURIUpdate(
            _launchId,
            _uri
        );
    }

    /**
     *  @notice Update a round in a launch.
     *  @notice Update only before the round is scheduled.
     *
     *          Name            Description
     *  @param  _launchId       Launch identifier.
     *  @param  _index          Index of the round in the launch.
     *  @param  _round          New round configuration.
     *
     *  @return New round identifier.
     *
     *  @dev    Permission: Initiator of the launch.
     */
    function updateRound(
        uint256 _launchId,
        uint256 _index,
        PrestigePadRoundInput calldata _round
    ) external
    whenNotPaused
    validLaunch(_launchId)
    onlyInitiator(_launchId)
    returns (uint256) {
        PrestigePadLaunch storage launch = launches[_launchId];
        if (launch.isFinalized) {
            revert AlreadyFinalized();
        }

        if (_index >= launch.roundIds.length) {
            revert InvalidInput();
        }

        if (rounds[launch.roundIds[_index]].agenda.raiseStartsAt != 0) {
            revert InvalidUpdating();
        }

        /// @dev    Replace the round identifier at the index with a new round.
        uint256 roundId = _newRound(_launchId, _round);
        launch.roundIds[_index] = roundId;

        emit LaunchRoundUpdate(
            _launchId,
            roundId,
            _index
        );

        return roundId;
    }

    /**
     *  @notice Update multiple rounds in a launch by removing multiple rounds from the end and appending new ones.
     *  @notice Update only with rounds that are not scheduled.
     *
     *          Name                    Description
     *  @param  _launchId               Launch identifier.
     *  @param  _removedRoundNumber     Number of rounds to remove from the end.
     *  @param  _addedRounds            Array of new rounds.
     *
     *  @return Index of the last added round.
     *
     *  @dev    Permission: Initiator of the launch.
     */
    function updateRounds(
        uint256 _launchId,
        uint256 _removedRoundNumber,
        PrestigePadRoundInput[] calldata _addedRounds
    ) external
    whenNotPaused
    validLaunch(_launchId)
    onlyInitiator(_launchId)
    returns (uint256) {
        PrestigePadLaunch storage launch = launches[_launchId];
        if (launch.isFinalized) {
            revert AlreadyFinalized();
        }

        uint256[] storage roundIds = launch.roundIds;
        uint256 index = roundIds.length;
        if (_removedRoundNumber >= index) {
            revert InvalidRemoving();
        }
        index -= _removedRoundNumber;

        uint256 currentIndex = launch.currentIndex;
        if (index <= currentIndex) {
            revert InvalidRemoving();
        }

        /// @dev    Remove rounds from the last backward.
        for (uint256 i; i < _removedRoundNumber; ++i) {
            roundIds.pop();
        }

        emit LaunchRoundsRemoval(
            _launchId,
            _removedRoundNumber,
            index
        );

        /// @dev    Append new rounds.
        for (uint256 i; i < _addedRounds.length; ++i) {
            /// @dev    Replace the round identifier at the index with a new one.
            uint256 roundId = _newRound(_launchId, _addedRounds[i]);
            roundIds.push(roundId);

            emit LaunchRoundAppendage(
                _launchId,
                roundId
            );
        }

        return index;
    }

    /**
     *  @notice Schedule the next round of a launch with cashback configuration.
     *  @notice Schedule only if the previous round has been confirmed.
     *
     *          Name                        Description
     *  @param  _launchId                   Launch identifier.
     *  @param  _cashbackThreshold          Minimum contributed quantity of an address to receive cashback.
     *  @param  _cashbackBaseRate           Fraction of contribution to cashback.
     *  @param  _cashbackCurrencies         Array of extra currency addresses to cashback.
     *  @param  _cashbackDenominations      Array of extra currency denominations to cashback, respective to each extra currency.
     *  @param  _raiseStartsAt              Raise start timestamp.
     *  @param  _raiseDuration              Raise duration.
     *
     *  @return Index of the scheduled round.
     *
     *  @dev    Permission: Initiator of the launch.
     */
    function scheduleNextRound(
        uint256 _launchId,
        uint256 _cashbackThreshold,
        uint256 _cashbackBaseRate,
        address[] calldata _cashbackCurrencies,
        uint256[] calldata _cashbackDenominations,
        uint40 _raiseStartsAt,
        uint40 _raiseDuration
    ) external
    whenNotPaused
    nonReentrant
    validLaunch(_launchId)
    onlyInitiator(_launchId)
    returns (uint256) {
        if (_cashbackBaseRate > CommonConstant.RATE_MAX_SUBUNIT
            || _cashbackCurrencies.length != _cashbackDenominations.length
            || _raiseStartsAt < block.timestamp
            || _raiseDuration < PrestigePadConstant.RAISE_MINIMUM_DURATION) {
            revert InvalidInput();
        }

        PrestigePadLaunch storage launch = launches[_launchId];
        if (launch.isFinalized) {
            revert AlreadyFinalized();
        }

        uint256 currentIndex = launch.currentIndex;
        if (rounds[launch.roundIds[currentIndex]].agenda.confirmAt == 0) {
            revert InvalidScheduling();
        }

        launch.currentIndex = ++currentIndex;
        if (currentIndex == launch.roundIds.length) {
            revert NoRoundToInitiate();
        }

        uint256 roundId = launch.roundIds[currentIndex];
        PrestigePadRound storage round = rounds[roundId];
        if (_cashbackThreshold > round.quota.totalQuantity) {
            revert InvalidInput();
        }

        uint256 unitPrice = round.quote.unitPrice;
        address currency = round.quote.currency;
        uint256 feeDenomination = _applyDiscount(
            unitPrice.scale(launch.feeRate),
            currency
        );
        round.quote.feeDenomination = feeDenomination;

        uint256 cashbackFundId;
        if (_cashbackBaseRate == 0 && _cashbackCurrencies.length == 0) {
            if (_cashbackThreshold != 0) {
                revert InvalidInput();
            }
        } else {
            if (_cashbackThreshold == 0) {
                revert InvalidInput();
            }
            /// @dev    Open a cashback fund.
            cashbackFundId = IReserveVault(reserveVault).openFund(
                currency,
                feeDenomination
                    .scale(_cashbackBaseRate, CommonConstant.RATE_MAX_SUBUNIT),
                _cashbackCurrencies,
                _cashbackDenominations
            );
        }
        round.quote.cashbackThreshold = _cashbackThreshold;
        round.quote.cashbackFundId = cashbackFundId;

        round.agenda.raiseStartsAt = _raiseStartsAt;
        round.agenda.raiseEndsAt = _raiseStartsAt + _raiseDuration;

        emit LaunchNextRoundSchedule(
            _launchId,
            roundId,
            cashbackFundId,
            _raiseStartsAt,
            _raiseDuration
        );

        return currentIndex;
    }

    /**ones
     *  @notice Cancel the current round of a launch.
     *  @notice Cancel only before the current round is confirmed.
     *
     *          Name                        Description
     *  @param  _launchId                   Launch identifier.
     *
     *  @return Index of the cancelled round.
     *  @return New round identifier at the index.
     *
     *  @dev    Permission: Initiator of the launch.
     */
    function cancelCurrentRound(
        uint256 _launchId
    ) external
    whenNotPaused
    validLaunch(_launchId)
    onlyInitiator(_launchId)
    returns (uint256, uint256) {
        PrestigePadLaunch storage launch = launches[_launchId];
        if (launch.isFinalized) {
            revert AlreadyFinalized();
        }

        uint256 currentIndex = launch.currentIndex;
        PrestigePadRound storage round = rounds[launch.roundIds[currentIndex]];
        if (round.agenda.confirmAt != 0) {
            revert AlreadyConfirmed();
        }

        /// @dev    Duplicate the configuration of the cancelled round into a new one.
        uint256 roundId = ++roundNumber;
        PrestigePadRound storage newRound = rounds[roundId];
        newRound.uri = round.uri;
        newRound.quota.totalQuantity = round.quota.totalQuantity;
        newRound.quota.minRaisingQuantity = round.quota.minRaisingQuantity;
        newRound.quota.maxRaisingQuantity = round.quota.maxRaisingQuantity;
        newRound.quote.unitPrice = round.quote.unitPrice;
        newRound.quote.currency = round.quote.currency;

        /// @dev    Cancelled round: quota.totalQuantity = 0.
        round.quota.totalQuantity = 0;

        launch.currentIndex = currentIndex - 1;

        launch.roundIds[currentIndex] = roundId;

        emit LaunchCurrentRoundCancellation(
            _launchId,
            roundId
        );

        return (currentIndex, roundId);
    }

    /**
     *  @notice Confirm the current round of a launch and mint tokens to contributors.
     *  @notice Confirm only if the round has raised at least minimum quantity (even if the sale period has not yet ended) and
     *          before the confirmation time limit has expired.
     *  @notice The message sender must provide sufficient extra-currency amounts for the cashback fund.
     *
     *          Name                        Description
     *  @param  _launchId                   Launch identifier.
     *  @param  _anchor                     Keccak256 hash of `uri` of the launch.
     *
     *  @return Index of the confirmed round.
     *
     *  @dev    Permission: Initiator of the launch.
     *  @dev    Anchor enforces consistency between this contract and the client-side.
     */
    function safeConfirmCurrentRound(
        uint256 _launchId,
        bytes32 _anchor
    ) external payable
    whenNotPaused
    nonReentrant
    validLaunch(_launchId)
    onlyInitiator(_launchId)
    returns (uint256) {
        PrestigePadLaunch storage launch = launches[_launchId];
        if (_anchor != keccak256(bytes(launch.uri))) {
            revert BadAnchor();
        }

        if (launch.isFinalized) {
            revert AlreadyFinalized();
        }

        uint256 currentIndex = launch.currentIndex;
        uint256 roundId = launch.roundIds[currentIndex];
        PrestigePadRound storage round = rounds[roundId];

        if (block.timestamp < round.agenda.raiseStartsAt) {
            revert InvalidConfirming();
        }

        if (round.agenda.confirmAt != 0) {
            revert AlreadyConfirmed();
        }

        uint256 raiseEndsAt = round.agenda.raiseEndsAt;
        if (raiseEndsAt + PrestigePadConstant.RAISE_CONFIRMATION_TIME_LIMIT <= block.timestamp) {
            revert Timeout();
        }

        uint256 soldQuantity = round.quota.raisedQuantity;
        if (soldQuantity < round.quota.minRaisingQuantity) {
            revert NotEnoughSoldQuantity();
        }

        /// @dev    If confirming before the anticipated due, `raiseEndsAt` must be overwrite with the current timestamp.
        if (raiseEndsAt > block.timestamp) {
            round.agenda.raiseEndsAt = uint40(block.timestamp);
        }
        /// @dev    Confirmed round:  agenda.confirmAt > 0
        round.agenda.confirmAt = uint40(block.timestamp);

        IProjectToken projectTokenContract = IProjectToken(projectToken);
        /// @dev    Scale with token decimals.
        uint256 unit = 10 ** projectTokenContract.decimals();
        projectTokenContract.mint(
            launch.projectId,
            round.quota.totalQuantity * unit
        );

        /// @dev    Transfer remain tokens to the initiator.
        address initiator = launch.initiator;
        projectTokenContract.safeTransferFrom(
            address(this),
            initiator,
            launch.projectId,
            (round.quota.totalQuantity - soldQuantity) * unit,
            ""
        );

        address currency = round.quote.currency;
        uint256 value = soldQuantity * round.quote.unitPrice;
        uint256 fee = soldQuantity * round.quote.feeDenomination;
        /// @dev    Transfer total contribution minus fee to the requester.
        CurrencyHandler.sendCurrency(
            currency,
            initiator,
            value - fee
        );

        /// @dev    Provide the cashback fund sufficiently.
        uint256 cashbackBaseAmount = _provideCashbackFund(round.quote.cashbackFundId);

        CurrencyHandler.sendCurrency(
            currency,
            feeReceiver,
            fee - cashbackBaseAmount
        );

        emit LaunchCurrentRoundConfirmation(
            _launchId,
            roundId,
            soldQuantity,
            value,
            fee,
            cashbackBaseAmount
        );

        return currentIndex;
    }

    /**
     *  @notice Finalize a launch to finish capital raising.
     *  @notice Finalize only when all rounds are confirmed.
     *
     *          Name                        Description
     *  @param  _launchId                   Launch identifier.
     *  @param  _anchor                     Keccak256 hash of `uri` of the launch.
     *
     *  @dev    Permission: Initiator of the launch.
     *  @dev    The launch can only be finalized after all rounds are confirmed, and no further rounds can be created.
     *  @dev    Anchor enforces consistency between this contract and the client-side.
     */
    function safeFinalize(
        uint256 _launchId,
        bytes32 _anchor
    ) external
    whenNotPaused
    validLaunch(_launchId)
    onlyInitiator(_launchId) {
        PrestigePadLaunch storage launch = launches[_launchId];
        if (_anchor != keccak256(bytes(launch.uri))) {
            revert BadAnchor();
        }

        if (launch.isFinalized) {
            revert AlreadyFinalized();
        }

        uint256 currentIndex = launch.currentIndex;
        if (currentIndex != launch.roundIds.length - 1
            || rounds[launch.roundIds[currentIndex]].agenda.confirmAt == 0) {
            revert InvalidFinalizing();
        }

        launches[_launchId].isFinalized = true;
        emit LaunchFinalization(_launchId);
    }


    /**
     *  @notice Contribute to the current round of a launch.
     *  @notice Contribute only during raise period.
     *
     *          Name        Description
     *  @param  _launchId   Launch identifier.
     *  @param  _quantity   Contributed quantity.
     *
     *  @return Contributed value.
     */
    function contributeCurrentRound(
        uint256 _launchId,
        uint256 _quantity
    ) external payable
    whenNotPaused
    validLaunch(_launchId)
    returns (uint256) {
        return _contributeCurrentRound(_launchId, _quantity);
    }

    /**
     *  @notice Contribute to the current round of a launch with anchor verification.
     *  @notice Contribute only during raise period.
     *
     *          Name        Description
     *  @param  _launchId   Launch identifier.
     *  @param  _quantity   Contributed quantity.
     *  @param  _anchor     Keccak256 hash of `uri` of the launch.
     *
     *  @return Contributed value.
     *
     *  @dev    Anchor enforces consistency between this contract and the client-side.
     */
    function safeContributeCurrentRound(
        uint256 _launchId,
        uint256 _quantity,
        bytes32 _anchor
    ) external payable
    whenNotPaused
    validLaunch(_launchId)
    returns (uint256) {
        if (_anchor != keccak256(bytes(launches[_launchId].uri))) {
            revert BadAnchor();
        }

        return _contributeCurrentRound(_launchId, _quantity);
    }

    /**
     *  @notice Withdraw contribution of the message sender from a round which can no longer be confirmed.
     *  @notice Withdraw only when the round is cancelled or the raise ends without enough raised quantity or the confirmation
     *          time limit has expired.
     *
     *          Name        Description
     *  @param  _roundId    Round identifier.
     *
     *  @return Withdrawn value.
     */
    function withdrawContribution(
        uint256 _roundId
    ) external
    whenNotPaused
    nonReentrant
    validRound(_roundId)
    returns (uint256) {
        PrestigePadRound storage round = rounds[_roundId];
        if (round.agenda.confirmAt != 0) {
            revert AlreadyConfirmed();
        }

        if (round.quota.totalQuantity != 0) {
            uint256 raiseEndsAt = round.agenda.raiseEndsAt;
            if (raiseEndsAt > block.timestamp) {
                revert StillRaising();
            }
            if (raiseEndsAt + PrestigePadConstant.RAISE_CONFIRMATION_TIME_LIMIT > block.timestamp
                && round.quota.raisedQuantity >= round.quota.minRaisingQuantity) {
                revert InvalidWithdrawing();
            }
        }

        uint256 quantity = contributions[_roundId][msg.sender];
        if (quantity == 0) {
            revert NothingToWithdraw();
        }
        address currency = round.quote.currency;
        uint256 value = quantity * round.quote.unitPrice;

        contributions[_roundId][msg.sender] = 0;

        CurrencyHandler.sendCurrency(
            currency,
            msg.sender,
            value
        );

        emit ContributionWithdrawal(
            _roundId,
            msg.sender,
            quantity,
            value
        );

        return value;
    }

    /**
     *  @notice Withdraw the allocation of the message sender from a round of a launch.
     *  @notice Withdraw only after the round is confirmed.
     *  @notice Also receive corresponding cashback.
     *
     *          Name            Description
     *  @param  _launchId       Launch identifier.
     *  @param  _index          Index of the round in the launch.
     *
     *  @return Withdrawn amount.
     */
    function withdrawProjectToken(
        uint256 _launchId,
        uint256 _index
    ) external
    whenNotPaused
    nonReentrant
    validLaunch(_launchId)
    returns (uint256) {
        PrestigePadLaunch storage launch = launches[_launchId];
        if (_index > launch.currentIndex) {
            revert InvalidInput();
        }

        uint256 roundId = launch.roundIds[_index];
        PrestigePadRound storage round = rounds[roundId];
        if (round.agenda.confirmAt == 0) {
            revert NotConfirmed();
        }

        if (withdrawAt[roundId][msg.sender] > 0) {
            revert AlreadyWithdrawn();
        }

        withdrawAt[roundId][msg.sender] = block.timestamp;

        IProjectToken projectTokenContract = IProjectToken(projectToken);
        uint256 unit = 10 ** projectTokenContract.decimals();

        uint256 quantity = contributions[roundId][msg.sender];
        uint256 amount = quantity * unit;

        projectTokenContract.safeTransferFrom(
            address(this),
            msg.sender,
            launch.projectId,
            amount,
            ""
        );

        uint256 cashbackFundId = round.quote.cashbackFundId;
        if (cashbackFundId != 0) {
            if (quantity >= round.quote.cashbackThreshold) {
                IReserveVault(reserveVault).withdrawFund(cashbackFundId, msg.sender, quantity);
            }
        }

<<<<<<< HEAD
        // TODO: Is this still needed?
        emit LaunchRoundTokenWithdrawal(
            roundId,
            msg.sender,
            amount
        );

=======
>>>>>>> fc872ba2
        emit ProjectTokenWithdrawal(
            _launchId,
            roundId,
            msg.sender,
            amount
        );

        return amount;
    }


    /* --- Helper --- */
    /**
     *  @notice Create a new round.
     *
     *          Name        Description
     *  @param  _launchId   Launch identifier.
     *  @param  _round      Round input.
     *
     *  @return New round identifier.
     */
    function _newRound(
        uint256 _launchId,
        PrestigePadRoundInput calldata _round
    ) internal returns (uint256) {
        _validate(
            abi.encode(
                _launchId,
                _round.uri
            ),
            _round.validation
        );

        if (!IPriceWatcher(priceWatcher).isPriceInRange(
            _round.quote.currency,
            _round.quote.unitPrice,
            baseMinUnitPrice,
            baseMaxUnitPrice
        )) {
            revert InvalidUnitPrice();
        }

        if (_round.quota.minRaisingQuantity > _round.quota.maxRaisingQuantity
            || _round.quota.maxRaisingQuantity > _round.quota.totalQuantity) {
            revert InvalidInput();
        }

        uint256 roundId = ++roundNumber;

        PrestigePadRound storage round = rounds[roundId];
        round.uri = _round.uri;
        round.quota.totalQuantity = _round.quota.totalQuantity;
        round.quota.minRaisingQuantity = _round.quota.minRaisingQuantity;
        round.quota.maxRaisingQuantity = _round.quota.maxRaisingQuantity;
        round.quote.unitPrice = _round.quote.unitPrice;
        round.quote.currency = _round.quote.currency;

        emit NewRound(
            roundId,
            _launchId,
            _round.uri,
            _round.quota,
            _round.quote
        );

        return roundId;
    }

    /**
     *  @notice Contribute to the current round of a launch.
     *
     *          Name        Description
     *  @param  _launchId   Launch identifier.
     *  @param  _quantity   Contributed quantity.
     *
     *  @return Contributed value.
     */
    function _contributeCurrentRound(
        uint256 _launchId,
        uint256 _quantity
    ) internal
    nonReentrant
    returns (uint256) {
        PrestigePadLaunch storage launch = launches[_launchId];
        if (launch.isFinalized) {
            revert AlreadyFinalized();
        }

        uint256 currentIndex = launch.currentIndex;
        uint256 roundId = launch.roundIds[currentIndex];
        PrestigePadRound storage round = rounds[roundId];
        if (round.agenda.confirmAt != 0) {
            revert AlreadyConfirmed();
        }
        if (round.agenda.raiseStartsAt > block.timestamp
            || round.agenda.raiseEndsAt <= block.timestamp) {
            revert InvalidContributing();
        }

        uint256 newSoldQuantity = round.quota.raisedQuantity + _quantity;
        if (newSoldQuantity > round.quota.maxRaisingQuantity) {
            revert MaxRaisingQuantityExceeded();
        }
        round.quota.raisedQuantity = newSoldQuantity;

        uint256 value = _quantity * round.quote.unitPrice;
        CurrencyHandler.receiveCurrency(
            round.quote.currency,
            value
        );

        uint256 oldContribution = contributions[roundId][msg.sender];
        uint256 newContribution = oldContribution + _quantity;
        contributions[roundId][msg.sender] = newContribution;

        uint256 cashbackFundId = round.quote.cashbackFundId;
        if (cashbackFundId != 0) {
            uint256 cashbackThreshold = round.quote.cashbackThreshold;

            if (oldContribution >= cashbackThreshold) {
                IReserveVault(reserveVault).expandFund(
                    cashbackFundId,
                    _quantity
                );
            } else if (newContribution >= cashbackThreshold) {
                IReserveVault(reserveVault).expandFund(
                    cashbackFundId,
                    newContribution
                );
            }
        }

        emit Contribution(
            _launchId,
            roundId,
            msg.sender,
            _quantity,
            value
        );

        return value;
    }

    /**
     *  @notice Provide cashback fund in the main currency, using a sufficient portion of the tokenization fee and in other
     *          extras, using amounts forwarded from the message sender.
     *
     *          Name                Description
     *  @param  _cashbackFundId     Cashback fund identifier.
     *
     *  @return Main currency cashback value.
     */
    function _provideCashbackFund(
        uint256 _cashbackFundId
    ) internal returns (uint256) {
        uint256 cashbackBaseAmount;
        if (_cashbackFundId != 0) {
            address reserveVaultAddress = reserveVault;
            Fund memory fund = IReserveVault(reserveVaultAddress).getFund(_cashbackFundId);

            uint256 totalNative;
            if (fund.quantity != 0) {
                for (uint256 i; i < fund.extraCurrencies.length; ++i) {
                    if (fund.extraCurrencies[i] == address(0)) {
                        totalNative += fund.extraDenominations[i] * fund.quantity;
                    } else {
                        CurrencyHandler.receiveERC20(
                            fund.extraCurrencies[i],
                            fund.extraDenominations[i] * fund.quantity
                        );
                        CurrencyHandler.allowERC20(
                            fund.extraCurrencies[i],
                            reserveVaultAddress,
                            fund.extraDenominations[i] * fund.quantity
                        );
                    }
                }

                CurrencyHandler.receiveNative(totalNative);

                if (fund.mainDenomination != 0) {
                    cashbackBaseAmount = fund.mainDenomination * fund.quantity;
                    if (fund.mainCurrency == address(0)) {
                        totalNative += cashbackBaseAmount;
                    } else {
                        CurrencyHandler.allowERC20(fund.mainCurrency, reserveVaultAddress, cashbackBaseAmount);
                    }
                }
            }

            IReserveVault(reserveVaultAddress).provideFund{value: totalNative}(_cashbackFundId);
        } else {
            CurrencyHandler.receiveNative(0);
        }
        return cashbackBaseAmount;
    }
}<|MERGE_RESOLUTION|>--- conflicted
+++ resolved
@@ -1036,16 +1036,6 @@
             }
         }
 
-<<<<<<< HEAD
-        // TODO: Is this still needed?
-        emit LaunchRoundTokenWithdrawal(
-            roundId,
-            msg.sender,
-            amount
-        );
-
-=======
->>>>>>> fc872ba2
         emit ProjectTokenWithdrawal(
             _launchId,
             roundId,
