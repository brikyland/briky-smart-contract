// SPDX-License-Identifier: MIT
pragma solidity ^0.8.20;

import {ReentrancyGuardUpgradeable} from "@openzeppelin/contracts-upgradeable/security/ReentrancyGuardUpgradeable.sol";

import {CurrencyHandler} from "../lib/CurrencyHandler.sol";
import {Formula} from "../lib/Formula.sol";

import {IAdmin} from "../common/interfaces/IAdmin.sol";
import {IPriceWatcher} from "../common/interfaces/IPriceWatcher.sol";

import {Formula} from "../lib/Formula.sol";

import {CommonConstant} from "../common/constants/CommonConstant.sol";

import {IReserveVault} from "../common/interfaces/IReserveVault.sol";

import {Discountable} from "../common/utilities/Discountable.sol";
import {Pausable} from "../common/utilities/Pausable.sol";
import {Validatable} from "../common/utilities/Validatable.sol";

import {PrestigePadConstant} from "./constants/PrestigePadConstant.sol";

import {IProjectToken} from "./interfaces/IProjectToken.sol";

import {PrestigePadStorage} from "./storages/PrestigePadStorage.sol";

import {ProjectLaunchpad} from "./utilities/ProjectLaunchpad.sol";

contract PrestigePad is
PrestigePadStorage,
ProjectLaunchpad,
Discountable,
Pausable,
Validatable,
ReentrancyGuardUpgradeable {
    using Formula for uint256;

    string constant private VERSION = "v1.1.1";

    modifier validLaunch(uint256 _launchId) {
        if (_launchId == 0 || _launchId > launchNumber) {
            revert InvalidLaunchId();
        }
        _;
    }

    modifier validRound(uint256 _roundId) {
        if (_roundId == 0 || _roundId > roundNumber) {
            revert InvalidRoundId();
        }
        _;
    }

    modifier onlyInitiator(uint256 _launchId) {
        if (msg.sender != launches[_launchId].initiator) {
            revert Unauthorized();
        }
        _;
    }

    receive() external payable {}

    function initialize(
        address _admin,
        address _projectToken,
        address _priceWatcher,
        address _feeReceiver,
        address _reserveVault,
        address _validator,
        uint256 _baseMinUnitPrice,
        uint256 _baseMaxUnitPrice,
        uint256 _feeRate
    ) external initializer {
        require(_feeRate <= CommonConstant.RATE_MAX_FRACTION);

        __Pausable_init();
        __ReentrancyGuard_init();

        __Validatable_init(_validator);

        admin = _admin;
        projectToken = _projectToken;
        priceWatcher = _priceWatcher;
        feeReceiver = _feeReceiver;
        reserveVault = _reserveVault;

        baseMinUnitPrice = _baseMinUnitPrice;
        baseMaxUnitPrice = _baseMaxUnitPrice;
        emit BaseUnitPriceRangeUpdate(_baseMinUnitPrice, _baseMaxUnitPrice);

        feeRate = _feeRate;
        emit FeeRateUpdate(_feeRate);
    }

    function version() external pure returns (string memory) {
        return VERSION;
    }

    function updateFeeRate(
        uint256 _feeRate,
        bytes[] calldata _signatures
    ) external {
        IAdmin(admin).verifyAdminSignatures(
            abi.encode(
                address(this),
                "updateFeeRate",
                _feeRate
            ),
            _signatures
        );
        if (_feeRate > CommonConstant.RATE_MAX_FRACTION) {
            revert InvalidRate();
        }
        feeRate = _feeRate;
        emit FeeRateUpdate(_feeRate);
    }

    function updateBaseUnitPriceRange(
        uint256 _baseMinUnitPrice,
        uint256 _baseMaxUnitPrice,
        bytes[] calldata _signatures
    ) external {
        IAdmin(admin).verifyAdminSignatures(
            abi.encode(
                address(this),
                "updateBaseUnitPriceRange",
                _baseMinUnitPrice,
                _baseMaxUnitPrice
            ),
            _signatures
        );

        if (_baseMinUnitPrice > _baseMaxUnitPrice) {
            revert InvalidInput();
        }
        baseMinUnitPrice = _baseMinUnitPrice;
        baseMaxUnitPrice = _baseMaxUnitPrice;
        emit BaseUnitPriceRangeUpdate(
            _baseMinUnitPrice,
            _baseMaxUnitPrice
        );
    }

    function getFeeRate() public view returns (Rate memory) {
        return Rate(feeRate, CommonConstant.RATE_DECIMALS);
    }

    function getLaunch(uint256 _launchId)
    external view validLaunch(_launchId) returns (PrestigePadLaunch memory) {
        return launches[_launchId];
    }

    function getRound(uint256 _roundId)
    external view validRound(_roundId) returns (PrestigePadRound memory) {
        return rounds[_roundId];
    }

    function initiateLaunch(
        address _initiator,
        bytes32 _zone,
        string calldata _projectURI,
        string calldata _launchURI,
        uint256 _initialQuantity,
        Validation calldata _validation
    ) external onlyExecutive whenNotPaused returns (uint256) {
        _validate(
            abi.encode(
                _projectURI,
                _launchURI
            ),
            _validation
        );

        if (!IAdmin(admin).getZoneEligibility(_zone, msg.sender)) {
            revert Unauthorized();
        }

<<<<<<< HEAD
        if (!isInitiatorIn[_zone][_initiator]) {
            revert InvalidInput();
=======
        if (!IProjectToken(projectToken).isInitiatorIn(_zone, _initiator)) {
            revert NotRegisteredInitiator();
>>>>>>> f7b2dd48
        }

        uint256 launchId = ++launchNumber;
        PrestigePadLaunch storage launch = launches[launchId];
        launch.uri = _launchURI;

        IProjectToken projectTokenContract = IProjectToken(projectToken);
        uint256 projectId = projectTokenContract.launchProject(
            _zone,
            launchId,
            _initiator,
            _projectURI
        );
        launch.projectId = projectId;

        uint256 roundId = ++roundNumber;
        launch.roundIds.push(roundId);

        PrestigePadRound storage round = rounds[roundId];
        round.quota.totalQuantity = _initialQuantity;
        round.agenda.raiseStartsAt = round.agenda.confirmAt = uint40(block.timestamp);

        if (_initialQuantity != 0) {
            uint256 initialAmount = _initialQuantity * 10 ** projectTokenContract.decimals();
            projectTokenContract.mint(projectId, initialAmount);
            projectTokenContract.safeTransferFrom(
                address(this),
                _initiator,
                projectId,
                initialAmount,
                ""
            );
        }

        emit NewLaunch(
            launchId,
            projectId,
            _initiator,
            _launchURI,
            _initialQuantity
        );

        return launchId;
    }

    function updateRound(
        uint256 _launchId,
        uint256 _index,
        PrestigePadRoundInput calldata _round
    ) external validLaunch(_launchId) onlyInitiator(_launchId) whenNotPaused returns (uint256) {
        PrestigePadLaunch storage launch = launches[_launchId];
        if (launch.isFinalized) {
            revert AlreadyFinalized();
        }

        if (rounds[launch.roundIds[_index]].agenda.raiseStartsAt != 0) {
            revert AlreadyInitiated();
        }

        uint256 roundId = _newRound(_launchId, _round);
        launch.roundIds[_index] = roundId;

<<<<<<< HEAD
        emit RequestRoundUpdate(
            _requestId,
=======
        emit RoundUpdate(
            _launchId,
>>>>>>> f7b2dd48
            roundId,
            _index,
            _round
        );

        return roundId;
    }

    function updateRounds(
        uint256 _launchId,
        uint256 _removedRoundNumber,
        PrestigePadRoundInput[] calldata _addedRounds
    ) external validLaunch(_launchId) onlyInitiator(_launchId) whenNotPaused returns (uint256) {
        PrestigePadLaunch storage launch = launches[_launchId];
        if (launch.isFinalized) {
            revert AlreadyFinalized();
        }

        uint256[] storage roundIds = launch.roundIds;
        uint256 index = roundIds.length;
        if (_removedRoundNumber >= index) {
            revert InvalidRemoving();
        }
        index -= _removedRoundNumber;

        uint256 currentIndex = launch.currentIndex;
        if (index <= currentIndex) {
            revert InvalidRemoving();
        }

        for (uint256 i; i < _removedRoundNumber; ++i) {
            roundIds.pop();
        }

        for (uint256 i; i < _addedRounds.length; ++i) {
            uint256 roundId = _newRound(_launchId, _addedRounds[i]);
            roundIds.push(roundId);

            emit RoundUpdate(
                _launchId,
                roundId,
                index++,
                _addedRounds[i]
            );
        }

        return index;
    }

    function raiseNextRound(
        uint256 _launchId,
        uint256 _cashbackThreshold,
        uint256 _cashbackBaseRate,
        address[] calldata _cashbackCurrencies,
        uint256[] calldata _cashbackDenominations,
        uint40 _raiseStartsAt,
        uint40 _raiseDuration
    ) external nonReentrant validLaunch(_launchId) onlyInitiator(_launchId) whenNotPaused returns (uint256) {
        if (_cashbackBaseRate > CommonConstant.RATE_MAX_FRACTION
            || _cashbackCurrencies.length != _cashbackDenominations.length
            || _raiseStartsAt < block.timestamp
            || _raiseDuration < PrestigePadConstant.RAISE_MINIMUM_DURATION) {
            revert InvalidInput();
        }

        PrestigePadLaunch storage launch = launches[_launchId];
        if (launch.isFinalized) {
            revert AlreadyFinalized();
        }

        uint256 currentIndex = launch.currentIndex;
        if (rounds[launch.roundIds[currentIndex]].agenda.confirmAt == 0) {
            revert InvalidInitiating();
        }

        launch.currentIndex = ++currentIndex;
        if (currentIndex == launch.roundIds.length) {
            revert NoRoundToInitiate();
        }

        uint256 roundId = launch.roundIds[currentIndex];
        PrestigePadRound storage round = rounds[roundId];
        if (_cashbackThreshold > round.quota.totalQuantity) {
            revert InvalidInput();
        }

        uint256 unitPrice = round.quote.unitPrice;
        address currency = round.quote.currency;
        uint256 feeDenomination = _applyDiscount(
            unitPrice.scale(feeRate, CommonConstant.RATE_MAX_FRACTION),
            currency
        );

        uint256 cashbackFundId;
        if (_cashbackBaseRate == 0 && _cashbackCurrencies.length == 0) {
            if (_cashbackThreshold != 0) {
                revert InvalidInput();
            }
        } else {
            if (_cashbackThreshold == 0) {
                revert InvalidInput();
            }
            cashbackFundId = IReserveVault(reserveVault).openFund(
                currency,
                feeDenomination.scale(_cashbackBaseRate, CommonConstant.RATE_MAX_FRACTION),
                _cashbackCurrencies,
                _cashbackDenominations
            );
        }

        round.quote.cashbackThreshold = _cashbackThreshold;
        round.quote.cashbackFundId = cashbackFundId;
        round.quote.feeDenomination = feeDenomination;

        round.agenda.raiseStartsAt = _raiseStartsAt;
        round.agenda.raiseEndsAt = _raiseStartsAt + _raiseDuration;

        emit LaunchNextRoundInitiation(
            _launchId,
            roundId,
            cashbackFundId,
            _raiseStartsAt,
            _raiseDuration
        );

        return currentIndex;
    }

    function cancelCurrentRound(uint256 _launchId)
    external validLaunch(_launchId) onlyInitiator(_launchId) whenNotPaused returns (uint256, uint256) {
        PrestigePadLaunch storage launch = launches[_launchId];
        if (launch.isFinalized) {
            revert AlreadyFinalized();
        }

        uint256 currentIndex = launch.currentIndex;
        PrestigePadRound storage round = rounds[launch.roundIds[currentIndex]];
        if (round.agenda.confirmAt != 0) {
            revert AlreadyConfirmed();
        }

        uint256 roundId = ++roundNumber;
        PrestigePadRound storage newRound = rounds[roundId];
        newRound.uri = round.uri;
        newRound.quota.totalQuantity = round.quota.totalQuantity;
        newRound.quota.minSellingQuantity = round.quota.minSellingQuantity;
        newRound.quota.maxSellingQuantity = round.quota.maxSellingQuantity;
        newRound.quote.unitPrice = round.quote.unitPrice;
        newRound.quote.currency = round.quote.currency;

        round.quota.totalQuantity = 0;

        launch.currentIndex = currentIndex - 1;

        emit LaunchCurrentRoundCancellation(_launchId, roundId);

        return (currentIndex, roundId);
    }

    function confirmCurrentRound(uint256 _launchId)
    external payable nonReentrant validLaunch(_launchId) onlyInitiator(_launchId) whenNotPaused returns (uint256) {
        PrestigePadLaunch storage launch = launches[_launchId];
        if (launch.isFinalized) {
            revert AlreadyFinalized();
        }

        uint256 currentIndex = launch.currentIndex;
        uint256 roundId = launch.roundIds[currentIndex];
        PrestigePadRound storage round = rounds[roundId];
        if (block.timestamp < round.agenda.raiseStartsAt) {
            revert InvalidConfirming();
        }

        if (round.agenda.confirmAt != 0) {
            revert AlreadyConfirmed();
        }

        uint256 raiseEndsAt = round.agenda.raiseEndsAt;
        if (raiseEndsAt + PrestigePadConstant.RAISE_CONFIRMATION_TIME_LIMIT <= block.timestamp) {
            revert Timeout();
        }

<<<<<<< HEAD
        // uint256 soldQuantity = request.quota.soldQuantity;
=======
        uint256 soldQuantity = round.quota.soldQuantity;
        if (soldQuantity < round.quota.minSellingQuantity) {
            revert NotEnoughSoldQuantity();
        }

        if (raiseEndsAt > block.timestamp) {
            round.agenda.raiseEndsAt = uint40(block.timestamp);
        }
        round.agenda.confirmAt = uint40(block.timestamp);

        IProjectToken projectTokenContract = IProjectToken(projectToken);
        uint256 unit = 10 ** projectTokenContract.decimals();
        projectTokenContract.mint(
            launch.projectId,
            round.quota.totalQuantity * unit
        );

        address initiator = launch.initiator;
        projectTokenContract.safeTransferFrom(
            address(this),
            initiator,
            launch.projectId,
            (round.quota.totalQuantity - soldQuantity) * unit,
            ""
        );

        address currency = round.quote.currency;
        uint256 value = soldQuantity * round.quote.unitPrice;
        uint256 feeAmount = soldQuantity * round.quote.feeDenomination;
        CurrencyHandler.sendCurrency(currency, initiator, value - feeAmount);

        uint256 cashbackBaseAmount;
        uint256 cashbackFundId = round.quote.cashbackFundId;
        if (cashbackFundId != 0) {
            address reserveVaultAddress = reserveVault;
            Fund memory fund = IReserveVault(reserveVaultAddress).getFund(cashbackFundId);

            uint256 totalNative;
            if (fund.totalQuantity != 0) {
                for (uint256 i; i < fund.extraCurrencies.length; ++i) {
                    if (fund.extraCurrencies[i] == address(0)) {
                        totalNative += fund.extraDenominations[i] * fund.totalQuantity;
                    } else {
                        CurrencyHandler.receiveERC20(fund.extraCurrencies[i], fund.extraDenominations[i] * fund.totalQuantity);
                        CurrencyHandler.allowERC20(fund.extraCurrencies[i], reserveVaultAddress, fund.extraDenominations[i] * fund.totalQuantity);
                    }
                }

                if (fund.mainDenomination != 0) {
                    if (fund.mainCurrency == address(0)) {
                        totalNative += fund.mainDenomination * fund.totalQuantity;
                    } else {
                        CurrencyHandler.allowERC20(fund.mainCurrency, reserveVaultAddress, fund.mainDenomination * fund.totalQuantity);
                    }
                }

                CurrencyHandler.receiveNative(totalNative);
            }

            IReserveVault(reserveVaultAddress).provideFund{value: totalNative}(cashbackFundId);
        }
        CurrencyHandler.sendCurrency(
            currency,
            feeReceiver,
            feeAmount - cashbackBaseAmount
        );

        emit LaunchCurrentRoundConfirmation(
            _launchId,
            roundId,
            soldQuantity,
            value,
            feeAmount,
            cashbackBaseAmount
        );

        return currentIndex;
    }

    function finalize(uint256 _launchId) external validLaunch(_launchId) onlyInitiator(_launchId) whenNotPaused {
        PrestigePadLaunch storage launch = launches[_launchId];
        if (launch.isFinalized) {
            revert AlreadyFinalized();
        }

        uint256 currentIndex = launch.currentIndex;
        if (currentIndex != launch.roundIds.length - 1
            || rounds[launch.roundIds[currentIndex]].agenda.confirmAt != 0) {
            revert InvalidFinalizing();
        }
>>>>>>> f7b2dd48

        launches[_launchId].isFinalized = true;
        emit LaunchFinalization(_launchId);
    }

    function depositCurrentRound(uint256 _launchId, uint256 _quantity)
    external payable validLaunch(_launchId) returns (uint256) {
        return _depositCurrentRound(_launchId, _quantity);
    }

    function safeDepositCurrentRound(
        uint256 _launchId,
        uint256 _quantity,
        bytes32 _anchor
    ) external payable validLaunch(_launchId) returns (uint256) {
        if (_anchor != keccak256(bytes(launches[_launchId].uri))) {
            revert BadAnchor();
        }

        return _depositCurrentRound(_launchId, _quantity);
    }

    function withdrawDeposit(uint256 _roundId)
    external nonReentrant validRound(_roundId) whenNotPaused returns (uint256) {
        PrestigePadRound storage round = rounds[_roundId];
        if (round.agenda.confirmAt != 0) {
            revert AlreadyConfirmed();
        }

        if (round.quota.totalQuantity != 0) {
            uint256 raiseEndsAt = round.agenda.raiseEndsAt;
            if (raiseEndsAt > block.timestamp) {
                revert StillRaising();
            }
            if (raiseEndsAt + PrestigePadConstant.RAISE_CONFIRMATION_TIME_LIMIT > block.timestamp
                && round.quota.soldQuantity >= round.quota.minSellingQuantity) {
                revert InvalidWithdrawing();
            }
        }

        uint256 quantity = deposits[_roundId][msg.sender];
        if (quantity == 0) {
            revert NothingToWithdraw();
        }
        address currency = round.quote.currency;
        uint256 value = quantity * round.quote.unitPrice;

        deposits[_roundId][msg.sender] = 0;

        CurrencyHandler.sendCurrency(currency, msg.sender, value);

        emit DepositWithdrawal(
            _roundId,
            msg.sender,
            quantity,
            value
        );

        return value;
    }

    function withdrawProjectToken(uint256 _launchId, uint256 _index)
    external nonReentrant validLaunch(_launchId) whenNotPaused returns (uint256) {
        PrestigePadLaunch storage launch = launches[_launchId];
        if (_index > launch.currentIndex) {
            revert InvalidInput();
        }

        uint256 roundId = launch.roundIds[_index];
        PrestigePadRound storage round = rounds[roundId];
        if (round.agenda.confirmAt != 0) {
            revert NotConfirmed();
        }

        if (withdrawAt[roundId][msg.sender] > 0) {
            revert AlreadyWithdrawn();
        }

        withdrawAt[roundId][msg.sender] = block.timestamp;

        IProjectToken projectTokenContract = IProjectToken(projectToken);
        uint256 unit = 10 ** projectTokenContract.decimals();

        uint256 quantity = deposits[_launchId][msg.sender];
        uint256 amount = quantity * unit;

        projectTokenContract.safeTransferFrom(
            address(this),
            msg.sender,
            launch.projectId,
            amount,
            ""
        );

        uint256 cashbackFundId = round.quote.cashbackFundId;
        if (cashbackFundId != 0) {
            if (quantity >= round.quote.cashbackThreshold) {
                IReserveVault(reserveVault).withdrawFund(cashbackFundId, msg.sender, quantity);
            }
        }

        emit ProjectTokenWithdrawal(
            _launchId,
            roundId,
            msg.sender,
            amount
        );

        return amount;
    }

    function isFinalized(uint256 _launchId) external view returns (bool) {
        return launches[_launchId].isFinalized;
    }

    function allocationOfAt(
        address _account,
        uint256 _launchId,
        uint256 _at
    ) external view validLaunch(_launchId) returns (uint256) {
        if (_at > block.timestamp) {
            revert InvalidTimestamp();
        }
        uint256 allocation = 0;
        PrestigePadLaunch storage launch = launches[_launchId];
        uint256 currentIndex = launch.currentIndex;
        for (uint256 i = 0; i < currentIndex; ++i) {
            uint256 roundId = launch.roundIds[i];
            uint256 withdrawAt = withdrawAt[roundId][_account];
            if (_at >= rounds[roundId].agenda.confirmAt && (withdrawAt != 0 || _at < withdrawAt)) {
                allocation += deposits[roundId][_account];
            }
        }
        if (rounds[launch.roundIds[currentIndex]].agenda.confirmAt != 0) {
            uint256 roundId = launch.roundIds[currentIndex];
            uint256 withdrawAt = withdrawAt[roundId][_account];
            if (_at >= rounds[roundId].agenda.confirmAt && (withdrawAt != 0 || _at < withdrawAt)) {
                allocation += deposits[roundId][_account];
            }
        }

        return allocation * 10 ** IProjectToken(projectToken).decimals();
    }

    function _newRound(
        uint256 _launchId,
        PrestigePadRoundInput calldata _round
    ) internal returns (uint256) {
        _validate(abi.encode(_round.uri), _round.validation);

        if (!IPriceWatcher(priceWatcher).isPriceInRange(
            _round.quote.currency,
            _round.quote.unitPrice,
            baseMinUnitPrice,
            baseMaxUnitPrice
        )) {
            revert InvalidUnitPrice();
        }

        if (_round.quota.minSellingQuantity > _round.quota.maxSellingQuantity
            || _round.quota.maxSellingQuantity > _round.quota.totalQuantity) {
            revert InvalidInput();
        }

        uint256 roundId = ++roundNumber;

        PrestigePadRound storage round = rounds[roundId];
        round.uri = _round.uri;
        round.quota.totalQuantity = _round.quota.totalQuantity;
        round.quota.minSellingQuantity = _round.quota.minSellingQuantity;
        round.quota.maxSellingQuantity = _round.quota.maxSellingQuantity;
        round.quote.unitPrice = _round.quote.unitPrice;
        round.quote.currency = _round.quote.currency;

        emit NewRound(
            roundId,
            _launchId,
            _round.uri,
            _round.quota,
            _round.quote
        );

        return roundId;
    }

    function _depositCurrentRound(uint256 _launchId, uint256 _quantity)
    internal nonReentrant whenNotPaused returns (uint256) {
        PrestigePadLaunch storage launch = launches[_launchId];
        if (launch.isFinalized) {
            revert AlreadyFinalized();
        }

        uint256 currentIndex = launch.currentIndex;
        uint256 roundId = launch.roundIds[currentIndex];
        PrestigePadRound storage round = rounds[roundId];
        if (round.agenda.confirmAt != 0) {
            revert AlreadyConfirmed();
        }
        if (round.agenda.raiseStartsAt > block.timestamp
            || round.agenda.raiseEndsAt <= block.timestamp) {
            revert InvalidDepositing();
        }

        uint256 newSoldQuantity = round.quota.soldQuantity + _quantity;
        if (newSoldQuantity > round.quota.maxSellingQuantity) {
            revert MaxSellingQuantityExceeded();
        }
        round.quota.soldQuantity = newSoldQuantity;

        uint256 value = _quantity * round.quote.unitPrice;
        CurrencyHandler.receiveCurrency(round.quote.currency, value);

        uint256 cashbackFundId = round.quote.cashbackFundId;
        if (cashbackFundId != 0) {
            uint256 cashbackThreshold = round.quote.cashbackThreshold;
            uint256 oldDeposit = deposits[_launchId][msg.sender];
            uint256 newDeposit = oldDeposit + _quantity;
            deposits[_launchId][msg.sender] = newDeposit;

            if (oldDeposit >= cashbackThreshold) {
                IReserveVault(reserveVault).expandFund(
                    cashbackFundId,
                    _quantity
                );
            } else if (newDeposit >= cashbackThreshold) {
                IReserveVault(reserveVault).expandFund(
                    cashbackFundId,
                    newDeposit
                );
            }
        }

        emit Deposit(
            _launchId,
            roundId,
            msg.sender,
            _quantity,
            value
        );

        return value;
    }
}<|MERGE_RESOLUTION|>--- conflicted
+++ resolved
@@ -176,13 +176,8 @@
             revert Unauthorized();
         }
 
-<<<<<<< HEAD
-        if (!isInitiatorIn[_zone][_initiator]) {
-            revert InvalidInput();
-=======
         if (!IProjectToken(projectToken).isInitiatorIn(_zone, _initiator)) {
             revert NotRegisteredInitiator();
->>>>>>> f7b2dd48
         }
 
         uint256 launchId = ++launchNumber;
@@ -245,13 +240,8 @@
         uint256 roundId = _newRound(_launchId, _round);
         launch.roundIds[_index] = roundId;
 
-<<<<<<< HEAD
-        emit RequestRoundUpdate(
-            _requestId,
-=======
         emit RoundUpdate(
             _launchId,
->>>>>>> f7b2dd48
             roundId,
             _index,
             _round
@@ -434,9 +424,6 @@
             revert Timeout();
         }
 
-<<<<<<< HEAD
-        // uint256 soldQuantity = request.quota.soldQuantity;
-=======
         uint256 soldQuantity = round.quota.soldQuantity;
         if (soldQuantity < round.quota.minSellingQuantity) {
             revert NotEnoughSoldQuantity();
@@ -527,7 +514,6 @@
             || rounds[launch.roundIds[currentIndex]].agenda.confirmAt != 0) {
             revert InvalidFinalizing();
         }
->>>>>>> f7b2dd48
 
         launches[_launchId].isFinalized = true;
         emit LaunchFinalization(_launchId);
