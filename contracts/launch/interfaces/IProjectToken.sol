--- conflicted
+++ resolved
@@ -301,24 +301,15 @@
      *
      *          Name        Description
      *  @param  projectId   Project identifier.
-<<<<<<< HEAD
-     *  @param  note       Deprecation note.
-     *  @param  anchor      Keccak256 hash of `uri` of the project.
-=======
      *  @param  data        Deprecation note.
      *  @param  anchor      Keccak256 hash of `uri` of the estate.
->>>>>>> fc872ba2
      *
      *  @dev    Permission: Managers active in the zone of the project.
      *  @dev    Anchor enforces consistency between this contract and the client-side.
      */
     function safeDeprecateProject(
         uint256 projectId,
-<<<<<<< HEAD
-        string calldata note,
-=======
         string calldata data,
->>>>>>> fc872ba2
         bytes32 anchor
     ) external;
 
