--- conflicted
+++ resolved
@@ -352,15 +352,9 @@
         if (estateId == 0) {
             revert InvalidWithdrawing();
         }
-<<<<<<< HEAD
-
-        uint256 amount = balanceOf(msg.sender, _projectId);        
-
-=======
 
         uint256 amount = balanceOf(msg.sender, _projectId);
 
->>>>>>> 04627cff
         IEstateToken(estateToken).safeTransferFrom(
             address(this),
             msg.sender,
