// SPDX-License-Identifier: UNLICENSED
pragma solidity ^0.8.20;

/// @openzeppelin/contracts-upgradeable/
import {IERC165Upgradeable} from "@openzeppelin/contracts-upgradeable/interfaces/IERC165Upgradeable.sol";
import {IERC721MetadataUpgradeable} from "@openzeppelin/contracts-upgradeable/interfaces/IERC721MetadataUpgradeable.sol";
import {IERC2981Upgradeable} from "@openzeppelin/contracts-upgradeable/interfaces/IERC2981Upgradeable.sol";
import {IERC4906Upgradeable} from "@openzeppelin/contracts-upgradeable/interfaces/IERC4906Upgradeable.sol";
import {ReentrancyGuardUpgradeable} from "@openzeppelin/contracts-upgradeable/security/ReentrancyGuardUpgradeable.sol";
import {ERC721Upgradeable} from "@openzeppelin/contracts-upgradeable/token/ERC721/ERC721Upgradeable.sol";
import {ERC721PausableUpgradeable} from "@openzeppelin/contracts-upgradeable/token/ERC721/extensions/ERC721PausableUpgradeable.sol";

/// contracts/common/interfaces/
import {IAdmin} from "../common/interfaces/IAdmin.sol";

/// contracts/common/constants/
import {CommonConstant} from "../common/constants/CommonConstant.sol";

/// contracts/common/utilities/
import {Administrable} from "../common/utilities/Administrable.sol";
import {Formula} from "../common/utilities/Formula.sol";
import {Pausable} from "../common/utilities/Pausable.sol";
import {RoyaltyRateProposer} from "../common/utilities/RoyaltyRateProposer.sol";

/// contracts/land/interfaces/
import {IEstateToken} from "./interfaces/IEstateToken.sol";

/// contracts/land/storages/
import {CommissionTokenStorage} from "./storages/CommissionTokenStorage.sol";

/**
 *  @author Briky Team
 *
 *  @notice The `CommissionToken` contract is codependent with the `EstateToken` contract. For each newly tokenized estate,
 *          it will issue a unique corresponding token that represents the commission fraction shareable to its owner from
 *          incomes of designated operators involving the estate.
 */
contract CommissionToken is
CommissionTokenStorage,
ERC721PausableUpgradeable,
Administrable,
Pausable,
RoyaltyRateProposer,
ReentrancyGuardUpgradeable {
    /** ===== LIBRARY ===== **/
    using Formula for uint256;


    /** ===== CONSTANT ===== **/
    string constant private VERSION = "v1.2.1";


    /** ===== FUNCTION ===== **/
    /* --- Common --- */
    /**
     *  @notice Executed on a call to this contract with empty calldata.
     */
    receive() external payable {}

    /**
     *  @return Version of implementation.
     */
    function version() external pure returns (string memory) {
        return VERSION;
    }


    /* --- Initialization --- */
    /**
     *  @notice Initialize the contract after deployment, serving as the constructor.
     *
     *          Name            Description
     *  @param  _admin          `Admin` contract address.
     *  @param  _estateToken    `EstateToken` contract address.
     *  @param  _feeReceiver    `FeeReceiver` contract address.
     *  @param  _name           Token name.
     *  @param  _symbol         Token symbol.
     *  @param  _uri            Base URI.
     *  @param  _royaltyRate    Default royalty rate.
     */
    function initialize(
        address _admin,
        address _estateToken,
        address _feeReceiver,
        string calldata _name,
        string calldata _symbol,
        string calldata _uri,
        uint256 _royaltyRate
    ) external
    initializer {
<<<<<<< HEAD
        require(_royaltyRate <= CommonConstant.RATE_MAX_FRACTION);
=======
        require(_royaltyRate <= CommonConstant.RATE_MAX_SUBUNIT);
>>>>>>> fc872ba2
        
        /// Initializer.
        __ERC721_init(_name, _symbol);
        __ERC721Pausable_init();

        __ReentrancyGuard_init();

        /// Dependency
        admin = _admin;
        estateToken = _estateToken;
        feeReceiver = _feeReceiver;

        /// Configuration
        baseURI = _uri;
        emit BaseURIUpdate(_uri);

        royaltyRate = _royaltyRate;
        emit RoyaltyRateUpdate(Rate(
            _royaltyRate,
            CommonConstant.RATE_DECIMALS
        ));
    }


    /* --- Administration --- */
    /**
     *  @notice Update the base URI.
     *
     *          Name            Description
     *  @param  _uri            New base URI.
     *  @param  _signatures     Array of admin signatures.
     * 
     *  @dev    Administrative operator.
     */
    function updateBaseURI(
        string calldata _uri,
        bytes[] calldata _signatures
    ) external {
        IAdmin(admin).verifyAdminSignatures(
            abi.encode(
                address(this),
                "updateBaseURI",
                _uri
            ),
            _signatures
        );

        baseURI = _uri;

        emit BaseURIUpdate(_uri);
        emit BatchMetadataUpdate(
            1,
            IEstateToken(estateToken).estateNumber()
        );
    }

    /**
     *  @notice Update the default royalty rate.
     *
     *          Name            Description
     *  @param  _royaltyRate    New default royalty rate.
     *  @param  _signatures     Array of admin signatures.
     * 
     *  @dev    Administrative operator.
     */
    function updateRoyaltyRate(
        uint256 _royaltyRate,
        bytes[] calldata _signatures
    ) external {
        IAdmin(this.admin()).verifyAdminSignatures(
            abi.encode(
                address(this),
                "updateRoyaltyRate",
                _royaltyRate
            ),
            _signatures
        );

        if (_royaltyRate > CommonConstant.RATE_MAX_SUBUNIT) {
            revert InvalidRate();
        }
        royaltyRate = _royaltyRate;

        emit RoyaltyRateUpdate(Rate(
            _royaltyRate,
            CommonConstant.RATE_DECIMALS
        ));
    }


    /* --- Query --- */
    /**
     *          Name        Description
     *  @param  _tokenId    Token identifier.
     *
     *  @return Commission rate of the token identifier.
     */
    function getCommissionRate(
        uint256 _tokenId
    ) public view returns (Rate memory) {
        return commissionRates[_tokenId];
    }


    /**
     *          Name        Description
     *  @param  _zone       Zone code.
     *  @param  _broker     Broker address.
     *
     *  @return Commission rate of the broker in the zone.
     */
    function getBrokerCommissionRate(
        bytes32 _zone,
        address _broker
    ) external view returns (Rate memory) {
        if (!IAdmin(admin).isZone(_zone)) {
            revert InvalidZone();
        }
        if (!isActiveIn[_zone][_broker]) {
            revert NotActive();
        }
        return brokerCommissionRates[_zone][_broker];
    }


    /**
     *          Name        Description
     *  @param  _tokenId    Token identifier.
     *  @param  _value      Value.
     *
     *  @return Commission receiver address.
     *  @return Commission derived from the value.
     */
    function commissionInfo(
        uint256 _tokenId,
        uint256 _value
    ) external view returns (address, uint256) {
        address receiver = _ownerOf(_tokenId);
        return receiver != address(0)
            ? (receiver, _value.scale(getCommissionRate(_tokenId)))
            : (address(0), 0);
    }


    /* --- Command --- */
    /**
     *  @notice Register a broker in a zone.
     *
     *          Name                Description
     *  @param  _zone               Zone code.
     *  @param  _broker             Broker address.
     *  @param  _commissionRate     Commission rate.
     *
     *  @dev    Permission: Managers in the zone.
     */
    function registerBroker(
        bytes32 _zone,
        address _broker,
        uint256 _commissionRate
    ) external
    whenNotPaused
    onlyManager {
        if (!IAdmin(admin).isActiveIn(_zone, msg.sender)) {
            revert Unauthorized();
        }

        if (_commissionRate > CommonConstant.RATE_MAX_SUBUNIT) {
            revert InvalidRate();
        }

        Rate memory rate = Rate(_commissionRate, CommonConstant.RATE_DECIMALS);

        if (brokerCommissionRates[_zone][_broker].value != 0) {
            revert AlreadyRegistered();
        }
        isActiveIn[_zone][_broker] = true;
        brokerCommissionRates[_zone][_broker] = rate;

        emit BrokerRegistration(
            _zone,
            _broker,
            rate
        );
    }

    /**
     *  @notice Activate or deactivate a broker in a zone.
     *
     *          Name            Description
     *  @param  _zone           Zone code.
     *  @param  _broker         Broker address.
     *  @param  _isActive       Whether the operation is activating or deactivating.
     *
     *  @dev    Permission: Managers in the zone.
     */
    function activateBroker(
        bytes32 _zone,
        address _broker,
        bool _isActive
    ) external
    whenNotPaused
    onlyManager {
        if (!IAdmin(admin).isActiveIn(_zone, msg.sender)) {
            revert Unauthorized();
        }

        isActiveIn[_zone][_broker] = _isActive;

        if (_isActive) {
            emit BrokerActivation(
                _zone,
                _broker
            );
        } else {
            emit BrokerDeactivation(
                _zone,
                _broker
            );
        }
    }


    /**
     *  @notice Mint a commission token.
     *
     *          Name        Description
     *  @param  _zone       Zone code.
     *  @param  _broker     Associated broker address.
     *  @param  _tokenId    Token identifier to be minted.
     */
    function mint(
        bytes32 _zone,
        address _broker,
        uint256 _tokenId
    ) external
    whenNotPaused {
        address estateTokenAddress = estateToken;
        if (msg.sender != estateTokenAddress) {
            revert Unauthorized();
        }
        if (_exists(_tokenId)) {
            revert AlreadyMinted();
        }

        if (!IAdmin(admin).isZone(_zone)) {
            revert InvalidZone();
        }

        if (!isActiveIn[_zone][_broker]) {
            revert InvalidBroker();
        }

        Rate memory rate = brokerCommissionRates[_zone][_broker];
        commissionRates[_tokenId] = rate;
        _mint(_broker, _tokenId);

        emit NewToken(
            _tokenId,
            _zone,
            _broker,
            rate
        );
    }


    /**
     *  @return Royalty rate of the token identifier.
     */
    function getRoyaltyRate(
        uint256
    ) external view returns (Rate memory) {
        return Rate(
            royaltyRate,
            CommonConstant.RATE_DECIMALS
        );
    }

    /**
     *          Name            Description
     *  @param  _tokenId        Token identifier.
     *
     *  @return Token URI.
     */
    function tokenURI(
        uint256 _tokenId
    ) public view override(
        IERC721MetadataUpgradeable,
        ERC721Upgradeable
    ) returns (string memory) {
        return super.tokenURI(_tokenId);
    }

    /**
     *          Name            Description
     *  @param  _interfaceId    Interface identifier.
     *
     *  @return Whether this contract implements the interface.
     */
    function supportsInterface(
        bytes4 _interfaceId
    ) public view override(
        IERC165Upgradeable,
        ERC721Upgradeable
    ) returns (bool) {
        return _interfaceId == type(IERC2981Upgradeable).interfaceId
            || _interfaceId == type(IERC4906Upgradeable).interfaceId
            || super.supportsInterface(_interfaceId);
    }


    /* --- Helper --- */
    /**
     *  @return Prefix of all token URI.
     */
    function _baseURI() internal override view returns (string memory) {
        return baseURI;
    }

    /**
     *  @notice Mint a token.
     * 
     *          Name            Description
     *  @param  _to             To address.
     *  @param  _tokenId        Token identifier.
     */
    function _mint(address _to, uint256 _tokenId) internal override {
        totalSupply++;
        super._mint(_to, _tokenId);
    }

    /**
     *  @return Default royalty receiver address.
     */
    function _royaltyReceiver() internal view override returns (address) {
        return feeReceiver;
    }
}<|MERGE_RESOLUTION|>--- conflicted
+++ resolved
@@ -88,11 +88,7 @@
         uint256 _royaltyRate
     ) external
     initializer {
-<<<<<<< HEAD
-        require(_royaltyRate <= CommonConstant.RATE_MAX_FRACTION);
-=======
         require(_royaltyRate <= CommonConstant.RATE_MAX_SUBUNIT);
->>>>>>> fc872ba2
         
         /// Initializer.
         __ERC721_init(_name, _symbol);
