// SPDX-License-Identifier: MIT
pragma solidity ^0.8.20;

import {IERC165Upgradeable} from "@openzeppelin/contracts-upgradeable/interfaces/IERC165Upgradeable.sol";
import {IERC1155Upgradeable} from "@openzeppelin/contracts-upgradeable/interfaces/IERC1155Upgradeable.sol";
import {IERC1155MetadataURIUpgradeable} from "@openzeppelin/contracts-upgradeable/interfaces/IERC1155MetadataURIUpgradeable.sol";
import {ERC1155Upgradeable} from "@openzeppelin/contracts-upgradeable/token/ERC1155/ERC1155Upgradeable.sol";
import {ERC1155PausableUpgradeable} from "@openzeppelin/contracts-upgradeable/token/ERC1155/extensions/ERC1155PausableUpgradeable.sol";
import {ERC1155SupplyUpgradeable} from "@openzeppelin/contracts-upgradeable/token/ERC1155/extensions/ERC1155SupplyUpgradeable.sol";
import {ERC1155URIStorageUpgradeable} from "@openzeppelin/contracts-upgradeable/token/ERC1155/extensions/ERC1155URIStorageUpgradeable.sol";
import {ERC165CheckerUpgradeable} from "@openzeppelin/contracts-upgradeable/utils/introspection/ERC165CheckerUpgradeable.sol";

import {CommonConstant} from "../common/constants/CommonConstant.sol";

import {IAdmin} from "../common/interfaces/IAdmin.sol";
import {IGovernor} from "../common/interfaces/IGovernor.sol";
import {IRoyaltyRateProposer} from "../common/interfaces/IRoyaltyRateProposer.sol";

import {Administrable} from "../common/utilities/Administrable.sol";
import {Pausable} from "../common/utilities/Pausable.sol";
import {RoyaltyRateProposer} from "../common/utilities/RoyaltyRateProposer.sol";
import {Validatable} from "../common/utilities/Validatable.sol";

import {EstateTokenConstant} from "./constants/EstateTokenConstant.sol";

import {ICommissionToken} from "./interfaces/ICommissionToken.sol";
import {IEstateToken} from "./interfaces/IEstateToken.sol";
import {IEstateTokenizer} from "./interfaces/IEstateTokenizer.sol";

import {EstateTokenStorage} from "./storages/EstateTokenStorage.sol";

contract EstateToken is
EstateTokenStorage,
ERC1155PausableUpgradeable,
ERC1155SupplyUpgradeable,
ERC1155URIStorageUpgradeable,
Administrable,
Pausable,
RoyaltyRateProposer,
Validatable {
    using ERC165CheckerUpgradeable for address;

    string constant private VERSION = "v1.1.1";

    modifier validEstate(uint256 _estateId) {
        if (!isAvailable(_estateId)) {
            revert InvalidEstateId();
        }
        _;
    }

    modifier onlyEligibleZone(uint256 _estateId) {
        if (!IAdmin(admin).getZoneEligibility(estates[_estateId].zone, msg.sender)) {
            revert Unauthorized();
        }
        _;
    }

    receive() external payable {}

    function initialize(
        address _admin,
        address _feeReceiver,
        address _validator,
        string calldata _uri,
        uint256 _royaltyRate
    ) external initializer {
        require(_royaltyRate <= CommonConstant.COMMON_RATE_MAX_FRACTION);

        __ERC1155Pausable_init();

        __Validatable_init(_validator);

        admin = _admin;
        feeReceiver = _feeReceiver;

        validator = _validator;

        _setBaseURI(_uri);

        royaltyRate = _royaltyRate;

        emit BaseURIUpdate(_uri);
        emit RoyaltyRateUpdate(_royaltyRate);
    }

    function version() external pure returns (string memory) {
        return VERSION;
    }

    function decimals() external pure returns (uint8) {
        return EstateTokenConstant.ESTATE_TOKEN_DECIMALS;
    }

    function updateCommissionToken(
        address _commissionToken,
        bytes[] calldata _signatures
    ) external {
        IAdmin(admin).verifyAdminSignatures(
            abi.encode(
                address(this),
                "updateCommissionToken",
                _commissionToken
            ),
            _signatures
        );
        if (_commissionToken == address(0) || commissionToken != address(0)) {
            revert InvalidUpdating();
        }
        commissionToken = _commissionToken;
        emit CommissionTokenUpdate(_commissionToken);
    }

    function updateBaseURI(
        string calldata _uri,
        bytes[] calldata _signatures
    ) external {
        IAdmin(admin).verifyAdminSignatures(
            abi.encode(
                address(this),
                "updateBaseURI",
                _uri
            ),
            _signatures
        );
        _setBaseURI(_uri);
        emit BaseURIUpdate(_uri);
    }

    function updateRoyaltyRate(
        uint256 _royaltyRate,
        bytes[] calldata _signatures
    ) external {
        IAdmin(admin).verifyAdminSignatures(
            abi.encode(
                address(this),
                "updateRoyaltyRate",
                _royaltyRate
            ),
            _signatures
        );
        if (_royaltyRate > CommonConstant.COMMON_RATE_MAX_FRACTION) {
            revert InvalidRate();
        }
        royaltyRate = _royaltyRate;
        emit RoyaltyRateUpdate(_royaltyRate);
    }

    function authorizeTokenizers(
        address[] calldata _accounts,
        bool _isTokenizer,
        bytes[] calldata _signatures
    ) external {
        IAdmin(admin).verifyAdminSignatures(
            abi.encode(
                address(this),
                "authorizeTokenizers",
                _accounts,
                _isTokenizer
            ),
            _signatures
        );

        if (_isTokenizer) {
            for (uint256 i; i < _accounts.length; ++i) {
                if (isTokenizer[_accounts[i]]) {
                    revert AuthorizedAccount(_accounts[i]);
                }
                if (!_accounts[i].supportsInterface(type(IEstateTokenizer).interfaceId)) {
                    revert InvalidTokenizer(_accounts[i]);
                }
                isTokenizer[_accounts[i]] = true;
                emit TokenizerAuthorization(_accounts[i]);
            }
        } else {
            for (uint256 i; i < _accounts.length; ++i) {
                if (!isTokenizer[_accounts[i]]) {
                    revert NotAuthorizedAccount(_accounts[i]);
                }
                isTokenizer[_accounts[i]] = false;
                emit TokenizerDeauthorization(_accounts[i]);
            }
        }
    }

    function authorizeExtractors(
        address[] calldata _accounts,
        bool _isExtractor,
        bytes[] calldata _signatures
    ) external {
        IAdmin(admin).verifyAdminSignatures(
            abi.encode(
                address(this),
                "authorizeExtractor",
                _accounts,
                _isExtractor
            ),
            _signatures
        );

        if (_isExtractor) {
            for (uint256 i; i < _accounts.length; ++i) {
                if (isExtractor[_accounts[i]]) {
                    revert AuthorizedAccount(_accounts[i]);
                }
                isExtractor[_accounts[i]] = true;
                emit ExtractorAuthorization(_accounts[i]);
            }
        } else {
            for (uint256 i; i < _accounts.length; ++i) {
                if (!isExtractor[_accounts[i]]) {
                    revert NotAuthorizedAccount(_accounts[i]);
                }
                isExtractor[_accounts[i]] = false;
                emit ExtractorDeauthorization(_accounts[i]);
            }
        }
    }

    function getRoyaltyRate()
    public view override(IRoyaltyRateProposer, RoyaltyRateProposer) returns (Rate memory) {
        return Rate(royaltyRate, CommonConstant.COMMON_RATE_DECIMALS);
    }

    function getEstate(uint256 _estateId) external view returns (Estate memory) {
        if (!exists(_estateId)) {
            revert InvalidEstateId();
        }
        return estates[_estateId];
    }

    function tokenizeEstate(
        uint256 _totalSupply,
        bytes32 _zone,
        uint256 _tokenizationId,
        string calldata _uri,
        uint40 _expireAt,
        address _commissionReceiver
    ) external whenNotPaused returns (uint256) {
        if (!isTokenizer[msg.sender]) {
            revert Unauthorized();
        }

        if (!IAdmin(admin).isZone(_zone)) {
            revert InvalidInput();
        }

        if (_expireAt <= block.timestamp) {
            revert InvalidTimestamp();
        }

        uint256 estateId = ++estateNumber;
        estates[estateId] = Estate(
            _zone,
            _tokenizationId,
            msg.sender,
            uint40(block.timestamp),
            _expireAt,
            CommonConstant.COMMON_INFINITE_TIMESTAMP
        );
        _mint(msg.sender, estateId, _totalSupply, "");
        _setURI(estateId, _uri);

        ICommissionToken(commissionToken).mint(
            _commissionReceiver,
            estateId
        );

        emit NewToken(
            estateId,
            _zone,
            _tokenizationId,
            msg.sender,
            uint40(block.timestamp),
            _expireAt
        );

        return estateId;
    }

    function deprecateEstate(uint256 _estateId)
    external validEstate(_estateId) onlyManager onlyEligibleZone(_estateId) whenNotPaused {
        estates[_estateId].deprecateAt = uint40(block.timestamp);
        emit EstateDeprecation(_estateId);
    }

    function extendEstateExpiration(uint256 _estateId, uint40 _expireAt)
    external validEstate(_estateId) onlyManager onlyEligibleZone(_estateId) whenNotPaused {
        if (_expireAt <= block.timestamp) {
            revert InvalidTimestamp();
        }
        estates[_estateId].expireAt = _expireAt;
        emit EstateExpirationExtension(_estateId, _expireAt);
    }

    function updateEstateURI(
        uint256 _estateId,
        string calldata _uri,
        Validation calldata _validation
    ) external validEstate(_estateId) onlyManager onlyEligibleZone(_estateId) whenNotPaused {
        _validate(
            abi.encode(_estateId, _uri),
            _validation
        );

        _setURI(_estateId, _uri);
    }

<<<<<<< HEAD
    function requestExtraction(
        uint256 _estateId,
        uint256 _value,
        address _currency,
        bytes32 _uuid,
        Validation calldata _validation
    ) external nonReentrant validEstate(_estateId) onlyEligibleZone(_estateId) onlyAvailableCurrency(_currency) whenNotPaused returns (uint256) {
        if (_value == 0) {
            revert InvalidInput();
        }

        CurrencyHandler.receiveCurrency(_currency, _value);

        uint256 proposalId = IGovernanceHub(governanceHub).propose(
            address(this),
            _estateId,
            msg.sender,
            _uuid,
            ProposalRule.ApprovalBeyondQuorum,
            totalSupply(_estateId).scale(
                estates[_estateId].tokenizeAt + Constant.ESTATE_TOKEN_EXTRACTION_UNANIMOUS_GUARD_DURATION > block.timestamp
                ? Constant.ESTATE_TOKEN_EXTRACTION_UNANIMOUS_QUORUM_RATE
                : Constant.ESTATE_TOKEN_EXTRACTION_MAJORITY_QUORUM_RATE,
                Constant.COMMON_RATE_MAX_FRACTION
            ),
            Constant.ESTATE_TOKEN_EXTRACTION_VOTING_DURATION,
            uint40(block.timestamp) + Constant.ESTATE_TOKEN_EXTRACTION_ADMISSION_DURATION,
            _validation
        );

        uint256 extractionId = ++extractionNumber;
        extractions[extractionId] = Extraction(
            _estateId,
            proposalId,
            _value,
            _currency,
            msg.sender
        );

        emit NewExtraction(
            extractionId,
            _estateId,
            proposalId,
            msg.sender,
            _value,
            _currency
        );

        return extractionId;
    }

    function concludeExtraction(uint256 _extractionId)
    external nonReentrant validExtraction(_extractionId) whenNotPaused returns (bool) {
        Extraction storage extraction = extractions[_extractionId];
        uint256 estateId = extraction.estateId;
        if (estateId == 0) {
            revert Cancelled();
        }

        if (!isAvailable(estateId)) {
            revert UnavailableEstate();
        }

        ProposalState state = IGovernanceHub(governanceHub).getProposalState(extraction.proposalId);

        if (state == ProposalState.SuccessfulExecuted) {
            estates[estateId].deprecateAt = uint40(block.timestamp);

            address currency = extraction.currency;
            uint256 value = extraction.value;
            if (currency == address(0)) {
                IPaymentHub(paymentHub).issuePayment{value: value}(
                    address(this),
                    estateId,
                    value,
                    currency
                );
            } else {
                address paymentHubAddress = paymentHub;
                CurrencyHandler.allowERC20(currency, paymentHubAddress, value);
                IPaymentHub(paymentHubAddress).issuePayment(
                    address(this),
                    estateId,
                    value,
                    currency
                );
            }

            emit EstateExtraction(estateId, _extractionId);

            return true;
        }

        if (state == ProposalState.UnsuccessfulExecuted
            || state == ProposalState.Disqualified
            || state == ProposalState.Rejected) {
            extraction.estateId = 0;

            CurrencyHandler.sendCurrency(
                extraction.currency,
                extraction.extractor,
                extraction.value
            );

            emit ExtractionCancellation(_extractionId);

            return false;
=======
    function extractEstate(uint256 _estateId, uint256 _extractionId)
    external validEstate(_estateId) whenNotPaused {
        if (!isExtractor[msg.sender]) {
            revert Unauthorized();
>>>>>>> 38641da9
        }
        estates[_estateId].deprecateAt = uint40(block.timestamp);
        emit EstateExtraction(_estateId, _extractionId);
    }

    function balanceOf(address _account, uint256 _estateId)
    public view override(IERC1155Upgradeable, ERC1155Upgradeable) returns (uint256) {
        return estates[_estateId].deprecateAt <= block.timestamp || estates[_estateId].expireAt <= block.timestamp
            ? 0
            : super.balanceOf(_account, _estateId);
    }

    function balanceOfAt(address _account, uint256 _estateId, uint256 _at) public view returns (uint256) {
        if (!exists(_estateId)) {
            revert InvalidEstateId();
        }
        if (_at > block.timestamp
            || _at < estates[_estateId].tokenizeAt
            || _at > estates[_estateId].deprecateAt
            || _at >= estates[_estateId].expireAt) {
            revert InvalidTimestamp();
        }
        if (_account == estates[_estateId].tokenizer) {
            return 0;
        }
        Snapshot[] storage snapshots = balanceSnapshots[_estateId][_account];
        uint256 high = snapshots.length;
        if (high == 0 || _at < snapshots[0].timestamp) {
            return IEstateTokenizer(estates[_estateId].tokenizer).allocationOfAt(
                estates[_estateId].tokenizationId,
                _account,
                _at
            );
        }
        uint256 low = 0;
        uint256 pivot;
        while (low < high) {
            uint256 mid = (low + high) >> 1;
            if (snapshots[mid].timestamp <= _at) {
                pivot = mid;
                low = mid + 1;
            } else {
                high = mid;
            }
        }
        return snapshots[pivot].value;
    }

    function uri(uint256 _estateId) public view override(
        IERC1155MetadataURIUpgradeable,
        ERC1155Upgradeable,
        ERC1155URIStorageUpgradeable
    ) returns (string memory) {
        return super.uri(_estateId);
    }

    function totalSupply(uint256 _estateId)
    public view override(IEstateToken, ERC1155SupplyUpgradeable) returns (uint256) {
        return super.totalSupply(_estateId);
    }

    function isAvailable(uint256 _estateId) public view returns (bool) {
        return exists(_estateId)
            && estates[_estateId].deprecateAt == CommonConstant.COMMON_INFINITE_TIMESTAMP
            && estates[_estateId].expireAt > block.timestamp;
    }

    function zoneOf(uint256 _estateId) external view returns (bytes32) {
        if (!exists(_estateId)) {
            revert InvalidEstateId();
        }
        return estates[_estateId].zone;
    }

    function totalVoteAt(uint256 _estateId, uint256 _at) external view returns (uint256) {
        if (!exists(_estateId)) {
            revert InvalidEstateId();
        }

        return _at > block.timestamp
            || _at < estates[_estateId].tokenizeAt
            || _at > estates[_estateId].deprecateAt
            || _at >= estates[_estateId].expireAt
            ? 0
            : totalSupply(_estateId);
    }

    function voteOfAt(address _account, uint256 _estateId, uint256 _at) external view returns (uint256) {
        return balanceOfAt(_account, _estateId, _at);
    }

    function supportsInterface(bytes4 _interfaceId) public view override(
        IERC165Upgradeable,
        ERC1155Upgradeable,
        RoyaltyRateProposer
    ) returns (bool) {
        return _interfaceId == type(IGovernor).interfaceId
            || RoyaltyRateProposer.supportsInterface(_interfaceId)
            || ERC1155Upgradeable.supportsInterface(_interfaceId)
            || super.supportsInterface(_interfaceId);
    }

    function _beforeTokenTransfer(
        address _operator,
        address _from,
        address _to,
        uint256[] memory _estateIds,
        uint256[] memory _amounts,
        bytes memory _data
    ) internal override(
        ERC1155Upgradeable,
        ERC1155PausableUpgradeable,
        ERC1155SupplyUpgradeable
    ) {
        super._beforeTokenTransfer(_operator, _from, _to, _estateIds, _amounts, _data);
        for (uint256 i; i < _estateIds.length; ++i) {
            require(
                estates[_estateIds[i]].deprecateAt == CommonConstant.COMMON_INFINITE_TIMESTAMP
                    && estates[_estateIds[i]].expireAt > block.timestamp,
                "EstateToken: Token is unavailable"
            );
        }
    }

    function _afterTokenTransfer(
        address _operator,
        address _from,
        address _to,
        uint256[] memory _estateIds,
        uint256[] memory _amounts,
        bytes memory _data
    ) internal override {
        super._afterTokenTransfer(_operator, _from, _to, _estateIds, _amounts, _data);
        uint256 timestamp = block.timestamp;
        for (uint256 i; i < _estateIds.length; ++i) {
            uint256 estateId = _estateIds[i];
            if (_from != address(0)) {
                balanceSnapshots[estateId][_from].push(Snapshot(balanceOf(_from, estateId), timestamp));
            }
            if (_to != address(0)) {
                balanceSnapshots[estateId][_to].push(Snapshot(balanceOf(_to, estateId), timestamp));
            }
        }
    }

    function _royaltyReceiver() internal view override returns (address) {
        return feeReceiver;
    }
}<|MERGE_RESOLUTION|>--- conflicted
+++ resolved
@@ -306,120 +306,10 @@
         _setURI(_estateId, _uri);
     }
 
-<<<<<<< HEAD
-    function requestExtraction(
-        uint256 _estateId,
-        uint256 _value,
-        address _currency,
-        bytes32 _uuid,
-        Validation calldata _validation
-    ) external nonReentrant validEstate(_estateId) onlyEligibleZone(_estateId) onlyAvailableCurrency(_currency) whenNotPaused returns (uint256) {
-        if (_value == 0) {
-            revert InvalidInput();
-        }
-
-        CurrencyHandler.receiveCurrency(_currency, _value);
-
-        uint256 proposalId = IGovernanceHub(governanceHub).propose(
-            address(this),
-            _estateId,
-            msg.sender,
-            _uuid,
-            ProposalRule.ApprovalBeyondQuorum,
-            totalSupply(_estateId).scale(
-                estates[_estateId].tokenizeAt + Constant.ESTATE_TOKEN_EXTRACTION_UNANIMOUS_GUARD_DURATION > block.timestamp
-                ? Constant.ESTATE_TOKEN_EXTRACTION_UNANIMOUS_QUORUM_RATE
-                : Constant.ESTATE_TOKEN_EXTRACTION_MAJORITY_QUORUM_RATE,
-                Constant.COMMON_RATE_MAX_FRACTION
-            ),
-            Constant.ESTATE_TOKEN_EXTRACTION_VOTING_DURATION,
-            uint40(block.timestamp) + Constant.ESTATE_TOKEN_EXTRACTION_ADMISSION_DURATION,
-            _validation
-        );
-
-        uint256 extractionId = ++extractionNumber;
-        extractions[extractionId] = Extraction(
-            _estateId,
-            proposalId,
-            _value,
-            _currency,
-            msg.sender
-        );
-
-        emit NewExtraction(
-            extractionId,
-            _estateId,
-            proposalId,
-            msg.sender,
-            _value,
-            _currency
-        );
-
-        return extractionId;
-    }
-
-    function concludeExtraction(uint256 _extractionId)
-    external nonReentrant validExtraction(_extractionId) whenNotPaused returns (bool) {
-        Extraction storage extraction = extractions[_extractionId];
-        uint256 estateId = extraction.estateId;
-        if (estateId == 0) {
-            revert Cancelled();
-        }
-
-        if (!isAvailable(estateId)) {
-            revert UnavailableEstate();
-        }
-
-        ProposalState state = IGovernanceHub(governanceHub).getProposalState(extraction.proposalId);
-
-        if (state == ProposalState.SuccessfulExecuted) {
-            estates[estateId].deprecateAt = uint40(block.timestamp);
-
-            address currency = extraction.currency;
-            uint256 value = extraction.value;
-            if (currency == address(0)) {
-                IPaymentHub(paymentHub).issuePayment{value: value}(
-                    address(this),
-                    estateId,
-                    value,
-                    currency
-                );
-            } else {
-                address paymentHubAddress = paymentHub;
-                CurrencyHandler.allowERC20(currency, paymentHubAddress, value);
-                IPaymentHub(paymentHubAddress).issuePayment(
-                    address(this),
-                    estateId,
-                    value,
-                    currency
-                );
-            }
-
-            emit EstateExtraction(estateId, _extractionId);
-
-            return true;
-        }
-
-        if (state == ProposalState.UnsuccessfulExecuted
-            || state == ProposalState.Disqualified
-            || state == ProposalState.Rejected) {
-            extraction.estateId = 0;
-
-            CurrencyHandler.sendCurrency(
-                extraction.currency,
-                extraction.extractor,
-                extraction.value
-            );
-
-            emit ExtractionCancellation(_extractionId);
-
-            return false;
-=======
     function extractEstate(uint256 _estateId, uint256 _extractionId)
     external validEstate(_estateId) whenNotPaused {
         if (!isExtractor[msg.sender]) {
             revert Unauthorized();
->>>>>>> 38641da9
         }
         estates[_estateId].deprecateAt = uint40(block.timestamp);
         emit EstateExtraction(_estateId, _extractionId);
