// SPDX-License-Identifier: MIT
pragma solidity ^0.8.20;

import {ReentrancyGuardUpgradeable} from "@openzeppelin/contracts-upgradeable/security/ReentrancyGuardUpgradeable.sol";

import {CurrencyHandler} from "../lib/CurrencyHandler.sol";
import {Formula} from "../lib/Formula.sol";

import {IAdmin} from "../common/interfaces/IAdmin.sol";
import {IPriceWatcher} from "../common/interfaces/IPriceWatcher.sol";
import {IReserveVault} from "../common/interfaces/IReserveVault.sol";

import {CommonConstant} from "../common/constants/CommonConstant.sol";

import {Discountable} from "../common/utilities/Discountable.sol";
import {Pausable} from "../common/utilities/Pausable.sol";
import {Validatable} from "../common/utilities/Validatable.sol";

import {EstateForgerConstant} from "./constants/EstateForgerConstant.sol";

import {ICommissionToken} from "./interfaces/ICommissionToken.sol";
import {IEstateToken} from "./interfaces/IEstateToken.sol";

import {EstateForgerStorage} from "./storages/EstateForgerStorage.sol";

import {CommissionDispatchable} from "./utilities/CommissionDispatchable.sol";
import {EstateTokenizer} from "./utilities/EstateTokenizer.sol";

contract EstateForger is
EstateForgerStorage,
EstateTokenizer,
CommissionDispatchable,
Discountable,
Pausable,
Validatable,
ReentrancyGuardUpgradeable {
    using Formula for uint256;

    string constant private VERSION = "v1.1.1";

    modifier validRequest(uint256 _requestId) {
        if (_requestId == 0 || _requestId > requestNumber) {
            revert InvalidRequestId();
        }
        _;
    }

    receive() external payable {}

    function initialize(
        address _admin,
        address _estateToken,
        address _commissionToken,
        address _priceWatcher,
        address _feeReceiver,
        address _reserveVault,
        address _validator,
        uint256 _baseMinUnitPrice,
        uint256 _baseMaxUnitPrice,
        uint256 _feeRate
    ) external initializer {
        require(_feeRate <= CommonConstant.RATE_MAX_FRACTION);

        __Pausable_init();
        __ReentrancyGuard_init();

        __CommissionDispatchable_init(_commissionToken);
        __Validatable_init(_validator);

        admin = _admin;
        estateToken = _estateToken;
        priceWatcher = _priceWatcher;
        feeReceiver = _feeReceiver;
        reserveVault = _reserveVault;

        baseMinUnitPrice = _baseMinUnitPrice;
        baseMaxUnitPrice = _baseMaxUnitPrice;
        emit BaseUnitPriceRangeUpdate(_baseMinUnitPrice, _baseMaxUnitPrice);

        feeRate = _feeRate;
        emit FeeRateUpdate(_feeRate);
    }

    function version() external pure returns (string memory) {
        return VERSION;
    }

    function updateFeeRate(
        uint256 _feeRate,
        bytes[] calldata _signatures
    ) external {
        IAdmin(admin).verifyAdminSignatures(
            abi.encode(
                address(this),
                "updateFeeRate",
                _feeRate
            ),
            _signatures
        );
        if (_feeRate > CommonConstant.RATE_MAX_FRACTION) {
            revert InvalidRate();
        }
        feeRate = _feeRate;
        emit FeeRateUpdate(_feeRate);
    }

    function updateBaseUnitPriceRange(
        uint256 _baseMinUnitPrice,
        uint256 _baseMaxUnitPrice,
        bytes[] calldata _signatures
    ) external {
        IAdmin(admin).verifyAdminSignatures(
            abi.encode(
                address(this),
                "updateBaseUnitPriceRange",
                _baseMinUnitPrice,
                _baseMaxUnitPrice
            ),
            _signatures
        );

        if (_baseMinUnitPrice > _baseMaxUnitPrice) {
            revert InvalidInput();
        }
        baseMinUnitPrice = _baseMinUnitPrice;
        baseMaxUnitPrice = _baseMaxUnitPrice;
        emit BaseUnitPriceRangeUpdate(
            _baseMinUnitPrice,
            _baseMaxUnitPrice
        );
    }

    function whitelist(
        address[] calldata _accounts,
        bool _isWhitelisted,
        bytes[] calldata _signatures
    ) external {
        IAdmin(admin).verifyAdminSignatures(
            abi.encode(
                address(this),
                "whitelist",
                _accounts,
                _isWhitelisted
            ),
            _signatures
        );

        if (_isWhitelisted) {
            for (uint256 i; i < _accounts.length; ++i) {
                if (isWhitelisted[_accounts[i]]) {
                    revert WhitelistedAccount();
                }
                isWhitelisted[_accounts[i]] = true;
                emit Whitelist(_accounts[i]);
            }
        } else {
            for (uint256 i; i < _accounts.length; ++i) {
                if (!isWhitelisted[_accounts[i]]) {
                    revert NotWhitelistedAccount();
                }
                isWhitelisted[_accounts[i]] = false;
                emit Unwhitelist(_accounts[i]);
            }
        }
    }

    function getFeeRate() public view returns (Rate memory) {
        return Rate(feeRate, CommonConstant.RATE_DECIMALS);
    }

    function getRequest(uint256 _requestId)
    external view validRequest(_requestId) returns (EstateForgerRequest memory) {
        return requests[_requestId];
    }

    function requestTokenization(
        address _requester,
        EstateForgerRequestEstateInput calldata _estate,
        EstateForgerRequestQuotaInput calldata _quota,
        EstateForgerRequestQuoteInput calldata _quote,
        EstateForgerRequestAgendaInput calldata _agenda,
        Validation calldata _validation
    ) external nonReentrant onlyExecutive whenNotPaused returns (uint256) {
        _validate(abi.encode(_estate.uri), _validation);

        if (!IAdmin(admin).getZoneEligibility(_estate.zone, msg.sender)) {
            revert Unauthorized();
        }

        if (!IPriceWatcher(priceWatcher).isPriceInRange(
            _quote.currency,
            _quote.unitPrice,
            baseMinUnitPrice,
            baseMaxUnitPrice
        )) {
            revert InvalidUnitPrice();
        }

        if (_estate.expireAt <= block.timestamp) {
            revert InvalidTimestamp();
        }

<<<<<<< HEAD
        if (!isSellerIn[_estate.zone][_seller]
            || _quota.minSellingQuantity > _quota.maxSellingQuantity
=======
        if (!IEstateToken(estateToken).isCustodianIn(_estate.zone, _requester)) {
            revert NotRegisteredCustodian();
        }

        if (_quota.minSellingQuantity > _quota.maxSellingQuantity
>>>>>>> f7b2dd48
            || _quota.maxSellingQuantity > _quota.totalQuantity
            || _quote.cashbackThreshold > _quota.totalQuantity
            || _quote.cashbackBaseRate > CommonConstant.RATE_MAX_FRACTION
            || _quote.cashbackCurrencies.length != _quote.cashbackDenominations.length
            || _agenda.saleStartsAt <= block.timestamp
            || _agenda.privateSaleDuration + _agenda.publicSaleDuration < EstateForgerConstant.SALE_MINIMUM_DURATION) {
            revert InvalidInput();
        }

        uint256 feeDenomination = _applyDiscount(
            _quote.unitPrice.scale(feeRate, CommonConstant.RATE_MAX_FRACTION),
            _quote.currency
        );
        uint256 commissionDenomination = feeDenomination
            .scale(ICommissionToken(commissionToken).getCommissionRate());

        uint256 cashbackFundId;
        if (_quote.cashbackBaseRate == 0 && _quote.cashbackCurrencies.length == 0) {
            if (_quote.cashbackThreshold != 0) {
                revert InvalidInput();
            }
        } else {
            if (_quote.cashbackThreshold == 0) {
                revert InvalidInput();
            }
<<<<<<< HEAD
            cashbackFundId = IReserveVault(reserveVault).requestFund(
=======
            cashbackFundId = IReserveVault(reserveVault).openFund(
>>>>>>> f7b2dd48
                _quote.currency,
                (feeDenomination - commissionDenomination)
                    .scale(_quote.cashbackBaseRate, CommonConstant.RATE_MAX_FRACTION),
                _quote.cashbackCurrencies,
                _quote.cashbackDenominations
            );
        }

        uint256 requestId = ++requestNumber;
        requests[requestId] = EstateForgerRequest(
            EstateForgerRequestEstate(
                0,
                _estate.zone,
                _estate.uri,
                _estate.expireAt
            ),
            EstateForgerRequestQuota(
                _quota.totalQuantity,
                _quota.minSellingQuantity,
                _quota.maxSellingQuantity,
                0
            ),
            EstateForgerRequestQuote(
                _quote.unitPrice,
                _quote.currency,
                _quote.cashbackThreshold,
                cashbackFundId,
                feeDenomination,
                commissionDenomination
            ),
            EstateForgerRequestAgenda(
                _agenda.saleStartsAt,
                _agenda.saleStartsAt + _agenda.privateSaleDuration,
                _agenda.saleStartsAt + _agenda.privateSaleDuration + _agenda.publicSaleDuration,
                0
            ),
            _requester
        );

        emit NewRequest(
            requestId,
            cashbackFundId,
            _requester,
            _estate,
            _quota,
            _quote,
            _agenda
        );

        return requestId;
    }

    function updateRequestURI(
        uint256 _requestId,
        string calldata _uri,
        Validation calldata _validation
    ) external validRequest(_requestId) onlyExecutive whenNotPaused {
        _validate(abi.encode(_uri), _validation);

        if (!IAdmin(admin).getZoneEligibility(requests[_requestId].estate.zone, msg.sender)) {
            revert Unauthorized();
        }

        if (requests[_requestId].agenda.confirmAt != 0) {
            revert AlreadyConfirmed();
        }
        if (requests[_requestId].quota.totalQuantity == 0) {
            revert AlreadyCancelled();
        }

        requests[_requestId].estate.uri = _uri;

        emit RequestURIUpdate(_requestId, _uri);
    }

    function updateRequestAgenda(
        uint256 _requestId,
        EstateForgerRequestAgendaInput calldata _agenda
    ) external validRequest(_requestId) onlyExecutive whenNotPaused {
        EstateForgerRequest storage request = requests[_requestId];

        if (!IAdmin(admin).getZoneEligibility(request.estate.zone, msg.sender)) {
            revert Unauthorized();
        }

        if (request.agenda.confirmAt != 0) {
            revert AlreadyConfirmed();
        }
        if (request.quota.totalQuantity == 0) {
            revert AlreadyCancelled();
        }
        if (request.quota.soldQuantity > 0) {
            revert AlreadyHadDeposit();
        }

        if (_agenda.privateSaleDuration + _agenda.publicSaleDuration < EstateForgerConstant.SALE_MINIMUM_DURATION) {
            revert InvalidInput();
        }

        if (request.agenda.saleStartsAt > block.timestamp) {
            request.agenda.saleStartsAt = _agenda.saleStartsAt;
        }

        request.agenda.privateSaleEndsAt = _agenda.saleStartsAt + _agenda.privateSaleDuration;
        request.agenda.publicSaleEndsAt = _agenda.saleStartsAt + _agenda.privateSaleDuration + _agenda.publicSaleDuration;

        emit RequestAgendaUpdate(_requestId, _agenda);
    }

    function cancel(uint256 _requestId) external validRequest(_requestId) onlyManager whenNotPaused {
        EstateForgerRequest storage request = requests[_requestId];
        if (!IAdmin(admin).getZoneEligibility(request.estate.zone, msg.sender)) {
            revert Unauthorized();
        }
        if (request.quota.totalQuantity == 0) {
            revert AlreadyCancelled();
        }
        if (request.agenda.confirmAt != 0) {
            revert AlreadyConfirmed();
        }
        request.quota.totalQuantity = 0;
        emit RequestCancellation(_requestId);
    }

    function confirm(uint256 _requestId, address _commissionReceiver)
    external payable validRequest(_requestId) nonReentrant onlyManager whenNotPaused returns (uint256) {
        if (_commissionReceiver == address(0)) {
            revert InvalidCommissionReceiver();
        }

        EstateForgerRequest storage request = requests[_requestId];
        bytes32 zone = request.estate.zone;
        if (!IAdmin(admin).getZoneEligibility(zone, msg.sender)) {
            revert Unauthorized();
        }

        if (block.timestamp < request.agenda.saleStartsAt) {
            revert InvalidConfirming();
        }

        if (request.agenda.confirmAt != 0) {
            revert AlreadyConfirmed();
        }

        uint256 totalQuantity = request.quota.totalQuantity;
        if (totalQuantity == 0) {
            revert AlreadyCancelled();
        }

        uint40 publicSaleEndsAt = request.agenda.publicSaleEndsAt;
        if (publicSaleEndsAt + EstateForgerConstant.SALE_CONFIRMATION_TIME_LIMIT <= block.timestamp) {
            revert Timeout();
        }

        uint256 soldQuantity = request.quota.soldQuantity;
        if (soldQuantity < request.quota.minSellingQuantity) {
            revert NotEnoughSoldQuantity();
        }

        if (publicSaleEndsAt > block.timestamp) {
            request.agenda.publicSaleEndsAt = uint40(block.timestamp);
        }
        request.agenda.confirmAt = uint40(block.timestamp);

        IEstateToken estateTokenContract = IEstateToken(estateToken);
        uint256 unit = 10 ** estateTokenContract.decimals();
        uint256 estateId = estateTokenContract.tokenizeEstate(
            totalQuantity * unit,
            zone,
            _requestId,
            request.estate.uri,
            request.estate.expireAt,
            request.requester,
            _commissionReceiver
        );
        request.estate.estateId = estateId;

        address requester = request.requester;
        estateTokenContract.safeTransferFrom(
            address(this),
            request.requester,
            estateId,
            (request.quota.totalQuantity - soldQuantity) * unit,
            ""
        );

        address currency = request.quote.currency;
        uint256 value = soldQuantity * request.quote.unitPrice;
        uint256 feeAmount = soldQuantity * request.quote.feeDenomination;
        CurrencyHandler.sendCurrency(currency, requester, value - feeAmount);

        uint256 commissionAmount = soldQuantity * request.quote.commissionDenomination;
        CurrencyHandler.sendCurrency(currency,_commissionReceiver, commissionAmount);

        emit CommissionDispatch(
            _commissionReceiver,
            commissionAmount,
            currency
        );
        
        uint256 cashbackBaseAmount = _provideCashbackFund(request.quote.cashbackFundId);
        CurrencyHandler.sendCurrency(
            currency,
            feeReceiver,
            feeAmount - commissionAmount - cashbackBaseAmount
        );

        emit RequestConfirmation(
            _requestId,
            estateId,
            soldQuantity,
            value,
            feeAmount,
            _commissionReceiver,
            cashbackBaseAmount
        );

        return estateId;
    }

    function deposit(uint256 _requestId, uint256 _quantity)
    external payable validRequest(_requestId) returns (uint256) {
        return _deposit(_requestId, _quantity);
    }

    function safeDeposit(
        uint256 _requestId,
        uint256 _quantity,
        bytes32 _anchor
    ) external payable validRequest(_requestId) returns (uint256) {
        if (_anchor != keccak256(bytes(requests[_requestId].estate.uri))) {
            revert BadAnchor();
        }

        return _deposit(_requestId, _quantity);
    }

    function withdrawDeposit(uint256 _requestId)
    external nonReentrant validRequest(_requestId) whenNotPaused returns (uint256) {
        EstateForgerRequest storage request = requests[_requestId];
        if (request.agenda.confirmAt != 0) {
            revert AlreadyConfirmed();
        }

        if (request.quota.totalQuantity != 0) {
            uint256 publicSaleEndsAt = request.agenda.publicSaleEndsAt;
            if (publicSaleEndsAt > block.timestamp) {
                revert StillSelling();
            }
            if (publicSaleEndsAt + EstateForgerConstant.SALE_CONFIRMATION_TIME_LIMIT > block.timestamp
                && request.quota.soldQuantity >= request.quota.minSellingQuantity) {
                revert InvalidWithdrawing();
            }
        }

        uint256 quantity = deposits[_requestId][msg.sender];
        if (quantity == 0) {
            revert NothingToWithdraw();
        }
        address currency = request.quote.currency;
        uint256 value = quantity * request.quote.unitPrice;

        deposits[_requestId][msg.sender] = 0;

        CurrencyHandler.sendCurrency(currency, msg.sender, value);

        emit DepositWithdrawal(
            _requestId,
            msg.sender,
            quantity,
            value
        );

        return value;
    }

    function withdrawEstateToken(uint256 _requestId)
    external nonReentrant validRequest(_requestId) whenNotPaused returns (uint256) {
        EstateForgerRequest storage request = requests[_requestId];
        uint256 estateId = request.estate.estateId;
        if (estateId == 0) {
            revert NotTokenized();
        }
        if (withdrawAt[_requestId][msg.sender] > 0) {
            revert AlreadyWithdrawn();
        }

        withdrawAt[_requestId][msg.sender] = block.timestamp;

        IEstateToken estateTokenContract = IEstateToken(estateToken);
        uint256 unit = 10 ** estateTokenContract.decimals();
        uint256 quantity = deposits[_requestId][msg.sender];
        uint256 amount = quantity * unit;

        estateTokenContract.safeTransferFrom(
            address(this),
            msg.sender,
            estateId,
            amount,
            ""
        );

        uint256 cashbackFundId = request.quote.cashbackFundId;
        if (cashbackFundId != 0) {
            if (quantity >= request.quote.cashbackThreshold) {
                IReserveVault(reserveVault).withdrawFund(cashbackFundId, msg.sender, quantity);
            }
        }

        emit EstateTokenWithdrawal(
            _requestId,
            msg.sender,
            amount
        );

        return amount;
    }

    function isTokenized(uint256 _tokenizationId) external view returns (bool) {
        return requests[_tokenizationId].estate.estateId != 0;
    }

    function allocationOfAt(
        address _account,
        uint256 _tokenizationId,
        uint256 _at
    ) external view validRequest(_tokenizationId) returns (uint256) {
        if (_at > block.timestamp) {
            revert InvalidTimestamp();
        }
        if (requests[_tokenizationId].estate.estateId == 0) {
            revert NotTokenized();
        }
        uint256 withdrawAt = withdrawAt[_tokenizationId][_account];
        return _at >= requests[_tokenizationId].agenda.confirmAt && (withdrawAt == 0 || _at < withdrawAt)
            ? deposits[_tokenizationId][_account] * 10 ** IEstateToken(estateToken).decimals()
            : 0;
    }

    function _deposit(uint256 _requestId, uint256 _quantity)
    internal nonReentrant whenNotPaused returns (uint256) {
        EstateForgerRequest storage request = requests[_requestId];
        if (request.quota.totalQuantity == 0) {
            revert AlreadyCancelled();
        }
        if (request.agenda.confirmAt != 0) {
            revert AlreadyConfirmed();
        }
        if (request.agenda.saleStartsAt > block.timestamp
            || request.agenda.privateSaleEndsAt > block.timestamp && !isWhitelisted[msg.sender]
            || request.agenda.publicSaleEndsAt <= block.timestamp) {
            revert InvalidDepositing();
        }

        uint256 newSoldQuantity = request.quota.soldQuantity + _quantity;
        if (newSoldQuantity > request.quota.maxSellingQuantity) {
            revert MaxSellingQuantityExceeded();
        }
        request.quota.soldQuantity = newSoldQuantity;

        uint256 value = _quantity * request.quote.unitPrice;
        CurrencyHandler.receiveCurrency(request.quote.currency, value);

        uint256 oldDeposit = deposits[_requestId][msg.sender];
        uint256 newDeposit = oldDeposit + _quantity;
        deposits[_requestId][msg.sender] = newDeposit;

        uint256 cashbackFundId = request.quote.cashbackFundId;
        if (cashbackFundId != 0) {
            uint256 cashbackThreshold = request.quote.cashbackThreshold;

            if (oldDeposit >= cashbackThreshold) {
                IReserveVault(reserveVault).expandFund(
                    cashbackFundId,
                    _quantity
                );
            } else if (newDeposit >= cashbackThreshold) {
                IReserveVault(reserveVault).expandFund(
                    cashbackFundId,
                    newDeposit
                );
            }
        }

        emit Deposit(
            _requestId,
            msg.sender,
            _quantity,
            value
        );

        return value;
    }

    function _provideCashbackFund(uint256 _cashbackFundId) internal returns (uint256 cashbackBaseAmount) {
        if (_cashbackFundId != 0) {
            address reserveVaultAddress = reserveVault;
            Fund memory fund = IReserveVault(reserveVaultAddress).getFund(_cashbackFundId);

            uint256 totalNative;
            if (fund.totalQuantity != 0) {
                for (uint256 i; i < fund.extraCurrencies.length; i++) {
                    if (fund.extraCurrencies[i] == address(0)) {
                        totalNative += fund.extraDenominations[i] * fund.totalQuantity;
                    } else {
                        CurrencyHandler.receiveERC20(fund.extraCurrencies[i], fund.extraDenominations[i] * fund.totalQuantity);
                        CurrencyHandler.allowERC20(fund.extraCurrencies[i], reserveVaultAddress, fund.extraDenominations[i] * fund.totalQuantity);
                    }
                }

                CurrencyHandler.receiveNative(totalNative);

                if (fund.mainDenomination != 0) {
                    cashbackBaseAmount = fund.mainDenomination * fund.totalQuantity;
                    if (fund.mainCurrency == address(0)) {
                        totalNative += cashbackBaseAmount;
                    } else {
                        CurrencyHandler.allowERC20(fund.mainCurrency, reserveVaultAddress, cashbackBaseAmount);
                    }
                }
            }

            IReserveVault(reserveVaultAddress).provideFund{value: totalNative}(_cashbackFundId);
        } else {
            CurrencyHandler.receiveNative(0);
        }
    }
}<|MERGE_RESOLUTION|>--- conflicted
+++ resolved
@@ -200,16 +200,11 @@
             revert InvalidTimestamp();
         }
 
-<<<<<<< HEAD
-        if (!isSellerIn[_estate.zone][_seller]
-            || _quota.minSellingQuantity > _quota.maxSellingQuantity
-=======
         if (!IEstateToken(estateToken).isCustodianIn(_estate.zone, _requester)) {
             revert NotRegisteredCustodian();
         }
 
         if (_quota.minSellingQuantity > _quota.maxSellingQuantity
->>>>>>> f7b2dd48
             || _quota.maxSellingQuantity > _quota.totalQuantity
             || _quote.cashbackThreshold > _quota.totalQuantity
             || _quote.cashbackBaseRate > CommonConstant.RATE_MAX_FRACTION
@@ -235,11 +230,7 @@
             if (_quote.cashbackThreshold == 0) {
                 revert InvalidInput();
             }
-<<<<<<< HEAD
-            cashbackFundId = IReserveVault(reserveVault).requestFund(
-=======
             cashbackFundId = IReserveVault(reserveVault).openFund(
->>>>>>> f7b2dd48
                 _quote.currency,
                 (feeDenomination - commissionDenomination)
                     .scale(_quote.cashbackBaseRate, CommonConstant.RATE_MAX_FRACTION),
