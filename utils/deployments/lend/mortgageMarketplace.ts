import { ethers, upgrades } from "hardhat";

export async function deployMortgageMarketplace(
    signer: any,
    adminAddress: string,
    mortgageTokenAddress: string,
<<<<<<< HEAD
    commissionTokenAddress: string,
=======
    commissionTokenAddress: string
>>>>>>> 44bec3ac
) {
    const MortgageMarketplace = await ethers.getContractFactory('MortgageMarketplace', signer);

    const mortgageMarketplace = await upgrades.deployProxy(
        MortgageMarketplace,
        [
            adminAddress,
            mortgageTokenAddress,
<<<<<<< HEAD
            commissionTokenAddress,
=======
            commissionTokenAddress
>>>>>>> 44bec3ac
        ]
    );
    await mortgageMarketplace.deployed();
    return mortgageMarketplace;
}<|MERGE_RESOLUTION|>--- conflicted
+++ resolved
@@ -4,11 +4,7 @@
     signer: any,
     adminAddress: string,
     mortgageTokenAddress: string,
-<<<<<<< HEAD
-    commissionTokenAddress: string,
-=======
     commissionTokenAddress: string
->>>>>>> 44bec3ac
 ) {
     const MortgageMarketplace = await ethers.getContractFactory('MortgageMarketplace', signer);
 
@@ -17,11 +13,7 @@
         [
             adminAddress,
             mortgageTokenAddress,
-<<<<<<< HEAD
-            commissionTokenAddress,
-=======
             commissionTokenAddress
->>>>>>> 44bec3ac
         ]
     );
     await mortgageMarketplace.deployed();
